--- conflicted
+++ resolved
@@ -55,15 +55,8 @@
             request_sender,
             Recycler::default(),
             Arc::new(StreamerReceiveStats::new("gossip_receiver")),
-<<<<<<< HEAD
             1,
             false,
-=======
-            streamer::ReceiverOptions {
-                coalesce_ms: 1,
-                use_pinned_memory: false,
-            },
->>>>>>> aec3715f
         );
         let (consume_sender, listen_receiver) = unbounded();
         let t_socket_consume = cluster_info.clone().start_socket_consume_thread(
