--- conflicted
+++ resolved
@@ -719,18 +719,13 @@
             .filter_map(vote_parser::parse_vote_transaction)
             .zip(repeat(/*is_gossip:*/ true))
             .chain(replayed_votes.into_iter().zip(repeat(/*is_gossip:*/ false)));
-<<<<<<< HEAD
-        
-        for ((vote_pubkey, vote, _), is_gossip) in votes {
+        for ((vote_pubkey, vote, _switch_proof, signature), is_gossip) in votes {
             warn!("Vote pubkey={:?}, hash={:?}, latency={:?}, gossip={:?}",
                 vote_pubkey,
                 vote.hash(),
                 (time_now - (vote.timestamp().unwrap_or(0) as u64))/1000,
                 is_gossip,
             );
-=======
-        for ((vote_pubkey, vote, _switch_proof, signature), is_gossip) in votes {
->>>>>>> 527b4ac7
             Self::track_new_votes_and_notify_confirmations(
                 vote,
                 &vote_pubkey,
