//! The `replay_stage` replays transactions broadcast by the leader.

use {
    crate::{
        ancestor_hashes_service::AncestorHashesReplayUpdateSender,
        broadcast_stage::RetransmitSlotsSender,
        cache_block_meta_service::CacheBlockMetaSender,
        cluster_info_vote_listener::{
            GossipDuplicateConfirmedSlotsReceiver, GossipVerifiedVoteHashReceiver, VoteTracker,
        },
        cluster_slot_state_verifier::*,
        cluster_slots::ClusterSlots,
        cluster_slots_service::ClusterSlotsUpdateSender,
        commitment_service::{AggregateCommitmentService, CommitmentAggregationData},
        consensus::{
            ComputedBankState, Stake, SwitchForkDecision, Tower, VotedStakes, SWITCH_FORK_THRESHOLD,
        },
        cost_update_service::CostUpdate,
        fork_choice::{ForkChoice, SelectVoteAndResetForkResult},
        heaviest_subtree_fork_choice::HeaviestSubtreeForkChoice,
        latest_validator_votes_for_frozen_banks::LatestValidatorVotesForFrozenBanks,
        progress_map::{ForkProgress, ProgressMap, PropagatedStats, ReplaySlotStats},
        repair_service::DuplicateSlotsResetReceiver,
        rewards_recorder_service::RewardsRecorderSender,
        tower_storage::{SavedTower, SavedTowerVersions, TowerStorage},
        unfrozen_gossip_verified_vote_hashes::UnfrozenGossipVerifiedVoteHashes,
        validator::ProcessBlockStore,
        voting_service::VoteOp,
        window_service::DuplicateSlotReceiver,
    },
    crossbeam_channel::{Receiver, RecvTimeoutError, Sender},
    lazy_static::lazy_static,
    rayon::{prelude::*, ThreadPool},
    solana_client::rpc_response::SlotUpdate,
    solana_entry::entry::VerifyRecyclers,
    solana_geyser_plugin_manager::block_metadata_notifier_interface::BlockMetadataNotifierLock,
    solana_gossip::cluster_info::ClusterInfo,
    solana_ledger::{
        block_error::BlockError,
        blockstore::Blockstore,
        blockstore_processor::{
            self, BlockstoreProcessorError, ConfirmationProgress, TransactionStatusSender,
        },
        leader_schedule_cache::LeaderScheduleCache,
        leader_schedule_utils::first_of_consecutive_leader_slots,
    },
    solana_measure::measure::Measure,
    solana_metrics::inc_new_counter_info,
    solana_poh::poh_recorder::{PohLeaderStatus, PohRecorder, GRACE_TICKS_FACTOR, MAX_GRACE_SLOTS},
    solana_program_runtime::timings::ExecuteTimings,
    solana_rpc::{
        optimistically_confirmed_bank_tracker::{BankNotification, BankNotificationSender},
        rpc_subscriptions::RpcSubscriptions,
    },
    solana_runtime::{
        accounts_background_service::AbsRequestSender,
        bank::{Bank, NewBankOptions},
        bank_forks::{BankForks, MAX_ROOT_DISTANCE_FOR_VOTE_ONLY},
        commitment::BlockCommitmentCache,
        transaction_cost_metrics_sender::TransactionCostMetricsSender,
        vote_sender_types::ReplayVoteSender,
    },
    solana_sdk::{
        clock::{BankId, Slot, MAX_PROCESSING_AGE, NUM_CONSECUTIVE_LEADER_SLOTS},
        genesis_config::ClusterType,
        hash::Hash,
        pubkey::Pubkey,
        saturating_add_assign,
        signature::{Keypair, Signature, Signer},
        timing::timestamp,
        transaction::Transaction,
    },
    solana_vote_program::vote_state::VoteTransaction,
    std::{
        collections::{HashMap, HashSet},
        result,
        sync::{
<<<<<<< HEAD
            atomic::{AtomicBool, AtomicU64, Ordering},
            Arc, Mutex, RwLock,
=======
            atomic::{AtomicBool, Ordering},
            Arc, RwLock,
>>>>>>> e2e3c312
        },
        thread::{self, Builder, JoinHandle},
        time::{Duration, Instant},
    },
};

pub const MAX_ENTRY_RECV_PER_ITER: usize = 512;
pub const SUPERMINORITY_THRESHOLD: f64 = 1f64 / 3f64;
pub const MAX_UNCONFIRMED_SLOTS: usize = 5;
pub const DUPLICATE_LIVENESS_THRESHOLD: f64 = 0.1;
pub const DUPLICATE_THRESHOLD: f64 = 1.0 - SWITCH_FORK_THRESHOLD - DUPLICATE_LIVENESS_THRESHOLD;
const MAX_VOTE_SIGNATURES: usize = 200;
const MAX_VOTE_REFRESH_INTERVAL_MILLIS: usize = 5000;
// Expect this number to be small enough to minimize thread pool overhead while large enough
// to be able to replay all active forks at the same time in most cases.
const MAX_CONCURRENT_FORKS_TO_REPLAY: usize = 4;

lazy_static! {
    static ref PAR_THREAD_POOL: ThreadPool = rayon::ThreadPoolBuilder::new()
        .num_threads(MAX_CONCURRENT_FORKS_TO_REPLAY)
        .thread_name(|ix| format!("replay_{}", ix))
        .build()
        .unwrap();
}

#[derive(PartialEq, Eq, Debug)]
pub enum HeaviestForkFailures {
    LockedOut(u64),
    FailedThreshold(u64),
    FailedSwitchThreshold(u64),
    NoPropagatedConfirmation(u64),
}

// Implement a destructor for the ReplayStage thread to signal it exited
// even on panics
struct Finalizer {
    exit_sender: Arc<AtomicBool>,
}

impl Finalizer {
    fn new(exit_sender: Arc<AtomicBool>) -> Self {
        Finalizer { exit_sender }
    }
}

// Implement a destructor for Finalizer.
impl Drop for Finalizer {
    fn drop(&mut self) {
        self.exit_sender.clone().store(true, Ordering::Relaxed);
    }
}

struct ReplaySlotFromBlockstore<'a> {
    slot_is_dead: bool,
    bank: &'a Arc<Bank>,
    replay_result: Option<Result<usize, BlockstoreProcessorError>>,
}

struct LastVoteRefreshTime {
    last_refresh_time: Instant,
    last_print_time: Instant,
}

#[derive(Default)]
struct SkippedSlotsInfo {
    last_retransmit_slot: u64,
    last_skipped_slot: u64,
}

pub struct ReplayStageConfig {
    pub vote_account: Pubkey,
    pub authorized_voter_keypairs: Arc<RwLock<Vec<Arc<Keypair>>>>,
    pub exit: Arc<AtomicBool>,
    pub rpc_subscriptions: Arc<RpcSubscriptions>,
    pub leader_schedule_cache: Arc<LeaderScheduleCache>,
    pub latest_root_senders: Vec<Sender<Slot>>,
    pub accounts_background_request_sender: AbsRequestSender,
    pub block_commitment_cache: Arc<RwLock<BlockCommitmentCache>>,
    pub transaction_status_sender: Option<TransactionStatusSender>,
    pub rewards_recorder_sender: Option<RewardsRecorderSender>,
    pub cache_block_meta_sender: Option<CacheBlockMetaSender>,
    pub bank_notification_sender: Option<BankNotificationSender>,
    pub wait_for_vote_to_start_leader: bool,
    pub ancestor_hashes_replay_update_sender: AncestorHashesReplayUpdateSender,
    pub tower_storage: Arc<dyn TowerStorage>,
    // Stops voting until this slot has been reached. Should be used to avoid
    // duplicate voting which can lead to slashing.
    pub wait_to_vote_slot: Option<Slot>,
}

#[derive(Default)]
pub struct ReplayTiming {
    last_print: u64,
    collect_frozen_banks_elapsed: u64,
    compute_bank_stats_elapsed: u64,
    select_vote_and_reset_forks_elapsed: u64,
    start_leader_elapsed: u64,
    reset_bank_elapsed: u64,
    voting_elapsed: u64,
    vote_push_us: u64,
    vote_send_us: u64,
    generate_vote_us: u64,
    update_commitment_cache_us: u64,
    select_forks_elapsed: u64,
    compute_slot_stats_elapsed: u64,
    generate_new_bank_forks_elapsed: u64,
    replay_active_banks_elapsed: u64,
    wait_receive_elapsed: u64,
    heaviest_fork_failures_elapsed: u64,
    bank_count: u64,
    process_gossip_duplicate_confirmed_slots_elapsed: u64,
    process_duplicate_slots_elapsed: u64,
    process_unfrozen_gossip_verified_vote_hashes_elapsed: u64,
    repair_correct_slots_elapsed: u64,
    retransmit_not_propagated_elapsed: u64,
    generate_new_bank_forks_read_lock_us: u64,
    generate_new_bank_forks_get_slots_since_us: u64,
    generate_new_bank_forks_loop_us: u64,
    generate_new_bank_forks_write_lock_us: u64,
    replay_blockstore_us: u64,
}
impl ReplayTiming {
    #[allow(clippy::too_many_arguments)]
    fn update(
        &mut self,
        collect_frozen_banks_elapsed: u64,
        compute_bank_stats_elapsed: u64,
        select_vote_and_reset_forks_elapsed: u64,
        start_leader_elapsed: u64,
        reset_bank_elapsed: u64,
        voting_elapsed: u64,
        select_forks_elapsed: u64,
        compute_slot_stats_elapsed: u64,
        generate_new_bank_forks_elapsed: u64,
        replay_active_banks_elapsed: u64,
        wait_receive_elapsed: u64,
        heaviest_fork_failures_elapsed: u64,
        bank_count: u64,
        process_gossip_duplicate_confirmed_slots_elapsed: u64,
        process_unfrozen_gossip_verified_vote_hashes_elapsed: u64,
        process_duplicate_slots_elapsed: u64,
        repair_correct_slots_elapsed: u64,
        retransmit_not_propagated_elapsed: u64,
    ) {
        self.collect_frozen_banks_elapsed += collect_frozen_banks_elapsed;
        self.compute_bank_stats_elapsed += compute_bank_stats_elapsed;
        self.select_vote_and_reset_forks_elapsed += select_vote_and_reset_forks_elapsed;
        self.start_leader_elapsed += start_leader_elapsed;
        self.reset_bank_elapsed += reset_bank_elapsed;
        self.voting_elapsed += voting_elapsed;
        self.select_forks_elapsed += select_forks_elapsed;
        self.compute_slot_stats_elapsed += compute_slot_stats_elapsed;
        self.generate_new_bank_forks_elapsed += generate_new_bank_forks_elapsed;
        self.replay_active_banks_elapsed += replay_active_banks_elapsed;
        self.wait_receive_elapsed += wait_receive_elapsed;
        self.heaviest_fork_failures_elapsed += heaviest_fork_failures_elapsed;
        self.bank_count += bank_count;
        self.process_gossip_duplicate_confirmed_slots_elapsed +=
            process_gossip_duplicate_confirmed_slots_elapsed;
        self.process_unfrozen_gossip_verified_vote_hashes_elapsed +=
            process_unfrozen_gossip_verified_vote_hashes_elapsed;
        self.process_duplicate_slots_elapsed += process_duplicate_slots_elapsed;
        self.repair_correct_slots_elapsed += repair_correct_slots_elapsed;
        self.retransmit_not_propagated_elapsed += retransmit_not_propagated_elapsed;
        let now = timestamp();
        let elapsed_ms = now - self.last_print;
        if elapsed_ms > 1000 {
            datapoint_info!(
                "replay-loop-voting-stats",
                ("vote_push_us", self.vote_push_us, i64),
                ("vote_send_us", self.vote_send_us, i64),
                ("generate_vote_us", self.generate_vote_us, i64),
                (
                    "update_commitment_cache_us",
                    self.update_commitment_cache_us,
                    i64
                ),
            );
            datapoint_info!(
                "replay-loop-timing-stats",
                ("total_elapsed_us", elapsed_ms * 1000, i64),
                (
                    "collect_frozen_banks_elapsed",
                    self.collect_frozen_banks_elapsed as i64,
                    i64
                ),
                (
                    "compute_bank_stats_elapsed",
                    self.compute_bank_stats_elapsed as i64,
                    i64
                ),
                (
                    "select_vote_and_reset_forks_elapsed",
                    self.select_vote_and_reset_forks_elapsed as i64,
                    i64
                ),
                (
                    "start_leader_elapsed",
                    self.start_leader_elapsed as i64,
                    i64
                ),
                ("reset_bank_elapsed", self.reset_bank_elapsed as i64, i64),
                ("voting_elapsed", self.voting_elapsed as i64, i64),
                (
                    "select_forks_elapsed",
                    self.select_forks_elapsed as i64,
                    i64
                ),
                (
                    "compute_slot_stats_elapsed",
                    self.compute_slot_stats_elapsed as i64,
                    i64
                ),
                (
                    "generate_new_bank_forks_elapsed",
                    self.generate_new_bank_forks_elapsed as i64,
                    i64
                ),
                (
                    "replay_active_banks_elapsed",
                    self.replay_active_banks_elapsed as i64,
                    i64
                ),
                (
                    "process_gossip_duplicate_confirmed_slots_elapsed",
                    self.process_gossip_duplicate_confirmed_slots_elapsed as i64,
                    i64
                ),
                (
                    "process_unfrozen_gossip_verified_vote_hashes_elapsed",
                    self.process_unfrozen_gossip_verified_vote_hashes_elapsed as i64,
                    i64
                ),
                (
                    "wait_receive_elapsed",
                    self.wait_receive_elapsed as i64,
                    i64
                ),
                (
                    "heaviest_fork_failures_elapsed",
                    self.heaviest_fork_failures_elapsed as i64,
                    i64
                ),
                ("bank_count", self.bank_count as i64, i64),
                (
                    "process_duplicate_slots_elapsed",
                    self.process_duplicate_slots_elapsed as i64,
                    i64
                ),
                (
                    "repair_correct_slots_elapsed",
                    self.repair_correct_slots_elapsed as i64,
                    i64
                ),
                (
                    "retransmit_not_propagated_elapsed",
                    self.retransmit_not_propagated_elapsed as i64,
                    i64
                ),
                (
                    "generate_new_bank_forks_read_lock_us",
                    self.generate_new_bank_forks_read_lock_us as i64,
                    i64
                ),
                (
                    "generate_new_bank_forks_get_slots_since_us",
                    self.generate_new_bank_forks_get_slots_since_us as i64,
                    i64
                ),
                (
                    "generate_new_bank_forks_loop_us",
                    self.generate_new_bank_forks_loop_us as i64,
                    i64
                ),
                (
                    "generate_new_bank_forks_write_lock_us",
                    self.generate_new_bank_forks_write_lock_us as i64,
                    i64
                ),
                (
                    "replay_blockstore_us",
                    self.replay_blockstore_us as i64,
                    i64
                ),
            );
            *self = ReplayTiming::default();
            self.last_print = now;
        }
    }
}

pub struct ReplayStage {
    t_replay: JoinHandle<()>,
    commitment_service: AggregateCommitmentService,
}

impl ReplayStage {
    #[allow(clippy::new_ret_no_self, clippy::too_many_arguments)]
    pub fn new(
        config: ReplayStageConfig,
        blockstore: Arc<Blockstore>,
        bank_forks: Arc<RwLock<BankForks>>,
        cluster_info: Arc<ClusterInfo>,
        ledger_signal_receiver: Receiver<bool>,
        duplicate_slots_receiver: DuplicateSlotReceiver,
        poh_recorder: Arc<RwLock<PohRecorder>>,
        maybe_process_blockstore: Option<ProcessBlockStore>,
        vote_tracker: Arc<VoteTracker>,
        cluster_slots: Arc<ClusterSlots>,
        retransmit_slots_sender: RetransmitSlotsSender,
        epoch_slots_frozen_receiver: DuplicateSlotsResetReceiver,
        replay_vote_sender: ReplayVoteSender,
        gossip_duplicate_confirmed_slots_receiver: GossipDuplicateConfirmedSlotsReceiver,
        gossip_verified_vote_hash_receiver: GossipVerifiedVoteHashReceiver,
        cluster_slots_update_sender: ClusterSlotsUpdateSender,
        cost_update_sender: Sender<CostUpdate>,
        voting_sender: Sender<VoteOp>,
        drop_bank_sender: Sender<Vec<Arc<Bank>>>,
        block_metadata_notifier: Option<BlockMetadataNotifierLock>,
        transaction_cost_metrics_sender: Option<TransactionCostMetricsSender>,
    ) -> Self {
        let mut tower = if let Some(process_blockstore) = maybe_process_blockstore {
            let tower = process_blockstore.process_to_create_tower();
            info!("Tower state: {:?}", tower);
            tower
        } else {
            warn!("creating default tower....");
            Tower::default()
        };

        let ReplayStageConfig {
            vote_account,
            authorized_voter_keypairs,
            exit,
            rpc_subscriptions,
            leader_schedule_cache,
            latest_root_senders,
            accounts_background_request_sender,
            block_commitment_cache,
            transaction_status_sender,
            rewards_recorder_sender,
            cache_block_meta_sender,
            bank_notification_sender,
            wait_for_vote_to_start_leader,
            ancestor_hashes_replay_update_sender,
            tower_storage,
            wait_to_vote_slot,
        } = config;

        trace!("replay stage");
        // Start the replay stage loop
        let (lockouts_sender, commitment_service) = AggregateCommitmentService::new(
            &exit,
            block_commitment_cache.clone(),
            rpc_subscriptions.clone(),
        );

        #[allow(clippy::cognitive_complexity)]
        let t_replay = Builder::new()
            .name("solana-replay-stage".to_string())
            .spawn(move || {
                let verify_recyclers = VerifyRecyclers::default();
                let _exit = Finalizer::new(exit.clone());
                let mut identity_keypair = cluster_info.keypair().clone();
                let mut my_pubkey = identity_keypair.pubkey();
                let (
                    mut progress,
                    mut heaviest_subtree_fork_choice,
                ) = Self::initialize_progress_and_fork_choice_with_locked_bank_forks(
                    &bank_forks,
                    &my_pubkey,
                    &vote_account,
                );
                let mut current_leader = None;
                let mut last_reset = Hash::default();
                let mut partition_exists = false;
                let mut skipped_slots_info = SkippedSlotsInfo::default();
                let mut replay_timing = ReplayTiming::default();
                let mut duplicate_slots_tracker = DuplicateSlotsTracker::default();
                let mut gossip_duplicate_confirmed_slots: GossipDuplicateConfirmedSlots = GossipDuplicateConfirmedSlots::default();
                let mut epoch_slots_frozen_slots: EpochSlotsFrozenSlots = EpochSlotsFrozenSlots::default();
                let mut duplicate_slots_to_repair = DuplicateSlotsToRepair::default();
                let mut unfrozen_gossip_verified_vote_hashes: UnfrozenGossipVerifiedVoteHashes = UnfrozenGossipVerifiedVoteHashes::default();
                let mut latest_validator_votes_for_frozen_banks: LatestValidatorVotesForFrozenBanks = LatestValidatorVotesForFrozenBanks::default();
                let mut voted_signatures = Vec::new();
                let mut has_new_vote_been_rooted = !wait_for_vote_to_start_leader;
                let mut last_vote_refresh_time = LastVoteRefreshTime {
                    last_refresh_time: Instant::now(),
                    last_print_time: Instant::now(),
                };
                let (working_bank, in_vote_only_mode) = {
                    let r_bank_forks = bank_forks.read().unwrap();
                    (r_bank_forks.working_bank(), r_bank_forks.get_vote_only_mode_signal())
                };

                Self::reset_poh_recorder(
                    &my_pubkey,
                    &blockstore,
                    &working_bank,
                    &poh_recorder,
                    &leader_schedule_cache,
                );

                loop {
                    // Stop getting entries if we get exit signal
                    if exit.load(Ordering::Relaxed) {
                        break;
                    }

                    let mut generate_new_bank_forks_time =
                        Measure::start("generate_new_bank_forks_time");
                    Self::generate_new_bank_forks(
                        &blockstore,
                        &bank_forks,
                        &leader_schedule_cache,
                        &rpc_subscriptions,
                        &mut progress,
                        &mut replay_timing,
                    );
                    generate_new_bank_forks_time.stop();

                    let mut tpu_has_bank = poh_recorder.read().unwrap().has_bank();

                    let mut replay_active_banks_time = Measure::start("replay_active_banks_time");
                    let mut ancestors = bank_forks.read().unwrap().ancestors();
                    let mut descendants = bank_forks.read().unwrap().descendants();
                    let did_complete_bank = Self::replay_active_banks(
                        &blockstore,
                        &bank_forks,
                        &my_pubkey,
                        &vote_account,
                        &mut progress,
                        transaction_status_sender.as_ref(),
                        cache_block_meta_sender.as_ref(),
                        &verify_recyclers,
                        &mut heaviest_subtree_fork_choice,
                        &replay_vote_sender,
                        &bank_notification_sender,
                        &rewards_recorder_sender,
                        &rpc_subscriptions,
                        &mut duplicate_slots_tracker,
                        &gossip_duplicate_confirmed_slots,
                        &mut epoch_slots_frozen_slots,
                        &mut unfrozen_gossip_verified_vote_hashes,
                        &mut latest_validator_votes_for_frozen_banks,
                        &cluster_slots_update_sender,
                        &cost_update_sender,
                        &mut duplicate_slots_to_repair,
                        &ancestor_hashes_replay_update_sender,
                        block_metadata_notifier.clone(),
                        transaction_cost_metrics_sender.as_ref(),
                        &mut replay_timing,
                    );
                    replay_active_banks_time.stop();

                    let forks_root = bank_forks.read().unwrap().root();

                    // Reset any dead slots that have been frozen by a sufficient portion of
                    // the network. Signalled by repair_service.
                    let mut purge_dead_slots_time = Measure::start("purge_dead_slots");
                    Self::process_epoch_slots_frozen_dead_slots(
                        &my_pubkey,
                        &blockstore,
                        &epoch_slots_frozen_receiver,
                        &mut duplicate_slots_tracker,
                        &gossip_duplicate_confirmed_slots,
                        &mut epoch_slots_frozen_slots,
                        &mut progress,
                        &mut heaviest_subtree_fork_choice,
                        &bank_forks,
                        &mut duplicate_slots_to_repair,
                        &ancestor_hashes_replay_update_sender
                    );
                    purge_dead_slots_time.stop();

                    // Check for any newly confirmed slots detected from gossip.
                    let mut process_gossip_duplicate_confirmed_slots_time = Measure::start("process_gossip_duplicate_confirmed_slots");
                    Self::process_gossip_duplicate_confirmed_slots(
                        &gossip_duplicate_confirmed_slots_receiver,
                        &blockstore,
                        &mut duplicate_slots_tracker,
                        &mut gossip_duplicate_confirmed_slots,
                        &mut epoch_slots_frozen_slots,
                        &bank_forks,
                        &mut progress,
                        &mut heaviest_subtree_fork_choice,
                        &mut duplicate_slots_to_repair,
                        &ancestor_hashes_replay_update_sender,
                    );
                    process_gossip_duplicate_confirmed_slots_time.stop();


                    // Ingest any new verified votes from gossip. Important for fork choice
                    // and switching proofs because these may be votes that haven't yet been
                    // included in a block, so we may not have yet observed these votes just
                    // by replaying blocks.
                    let mut process_unfrozen_gossip_verified_vote_hashes_time = Measure::start("process_gossip_verified_vote_hashes");
                    Self::process_gossip_verified_vote_hashes(
                        &gossip_verified_vote_hash_receiver,
                        &mut unfrozen_gossip_verified_vote_hashes,
                        &heaviest_subtree_fork_choice,
                        &mut latest_validator_votes_for_frozen_banks,
                    );
                    for _ in gossip_verified_vote_hash_receiver.try_iter() {}
                    process_unfrozen_gossip_verified_vote_hashes_time.stop();

                    // Check to remove any duplicated slots from fork choice
                    let mut process_duplicate_slots_time = Measure::start("process_duplicate_slots");
                    if !tpu_has_bank {
                        Self::process_duplicate_slots(
                            &blockstore,
                            &duplicate_slots_receiver,
                            &mut duplicate_slots_tracker,
                            &gossip_duplicate_confirmed_slots,
                            &mut epoch_slots_frozen_slots,
                            &bank_forks,
                            &mut progress,
                            &mut heaviest_subtree_fork_choice,
                            &mut duplicate_slots_to_repair,
                            &ancestor_hashes_replay_update_sender,
                        );
                    }
                    process_duplicate_slots_time.stop();

                    let mut collect_frozen_banks_time = Measure::start("frozen_banks");
                    let mut frozen_banks: Vec<_> = bank_forks
                        .read()
                        .unwrap()
                        .frozen_banks()
                        .into_iter()
                        .filter(|(slot, _)| *slot >= forks_root)
                        .map(|(_, bank)| bank)
                        .collect();
                    collect_frozen_banks_time.stop();

                    let mut compute_bank_stats_time = Measure::start("compute_bank_stats");
                    let newly_computed_slot_stats = Self::compute_bank_stats(
                        &vote_account,
                        &ancestors,
                        &mut frozen_banks,
                        &mut tower,
                        &mut progress,
                        &vote_tracker,
                        &cluster_slots,
                        &bank_forks,
                        &mut heaviest_subtree_fork_choice,
                        &mut latest_validator_votes_for_frozen_banks,
                    );
                    compute_bank_stats_time.stop();

                    let mut compute_slot_stats_time = Measure::start("compute_slot_stats_time");
                    for slot in newly_computed_slot_stats {
                        let fork_stats = progress.get_fork_stats(slot).unwrap();
                        let confirmed_forks = Self::confirm_forks(
                            &tower,
                            &fork_stats.voted_stakes,
                            fork_stats.total_stake,
                            &progress,
                            &bank_forks,
                        );

                        Self::mark_slots_confirmed(&confirmed_forks, &blockstore, &bank_forks, &mut progress, &mut duplicate_slots_tracker, &mut heaviest_subtree_fork_choice,  &mut epoch_slots_frozen_slots, &mut duplicate_slots_to_repair, &ancestor_hashes_replay_update_sender);
                    }
                    compute_slot_stats_time.stop();

                    let mut select_forks_time = Measure::start("select_forks_time");
                    let (heaviest_bank, heaviest_bank_on_same_voted_fork) = heaviest_subtree_fork_choice
                        .select_forks(&frozen_banks, &tower, &progress, &ancestors, &bank_forks);
                    select_forks_time.stop();

                    Self::check_for_vote_only_mode(heaviest_bank.slot(), forks_root, &in_vote_only_mode, &bank_forks);

                    if let Some(heaviest_bank_on_same_voted_fork) = heaviest_bank_on_same_voted_fork.as_ref() {
                        if let Some(my_latest_landed_vote) = progress.my_latest_landed_vote(heaviest_bank_on_same_voted_fork.slot()) {
                            Self::refresh_last_vote(&mut tower,
                                                    heaviest_bank_on_same_voted_fork,
                                                    my_latest_landed_vote,
                                                    &vote_account,
                                                    &identity_keypair,
                                                    &authorized_voter_keypairs.read().unwrap(),
                                                    &mut voted_signatures,
                                                    has_new_vote_been_rooted, &mut
                                                    last_vote_refresh_time,
                                                    &voting_sender,
                                                    wait_to_vote_slot,
                                                    );
                        }
                    }

                    let mut select_vote_and_reset_forks_time =
                        Measure::start("select_vote_and_reset_forks");
                    let SelectVoteAndResetForkResult {
                        vote_bank,
                        reset_bank,
                        heaviest_fork_failures,
                    } = Self::select_vote_and_reset_forks(
                        &heaviest_bank,
                        heaviest_bank_on_same_voted_fork.as_ref(),
                        &ancestors,
                        &descendants,
                        &progress,
                        &mut tower,
                        &latest_validator_votes_for_frozen_banks,
                        &heaviest_subtree_fork_choice,
                    );
                    select_vote_and_reset_forks_time.stop();

                    let mut heaviest_fork_failures_time = Measure::start("heaviest_fork_failures_time");
                    if tower.is_recent(heaviest_bank.slot()) && !heaviest_fork_failures.is_empty() {
                        info!(
                            "Couldn't vote on heaviest fork: {:?}, heaviest_fork_failures: {:?}",
                            heaviest_bank.slot(),
                            heaviest_fork_failures
                        );

                        for r in heaviest_fork_failures {
                            if let HeaviestForkFailures::NoPropagatedConfirmation(slot) = r {
                                if let Some(latest_leader_slot) =
                                    progress.get_latest_leader_slot_must_exist(slot)
                                {
                                    progress.log_propagated_stats(latest_leader_slot, &bank_forks);
                                }
                            }
                        }
                    }
                    heaviest_fork_failures_time.stop();

                    let mut voting_time = Measure::start("voting_time");
                    // Vote on a fork
                    if let Some((ref vote_bank, ref switch_fork_decision)) = vote_bank {
                        if let Some(votable_leader) =
                            leader_schedule_cache.slot_leader_at(vote_bank.slot(), Some(vote_bank))
                        {
                            Self::log_leader_change(
                                &my_pubkey,
                                vote_bank.slot(),
                                &mut current_leader,
                                &votable_leader,
                            );
                        }

                        Self::handle_votable_bank(
                            vote_bank,
                            switch_fork_decision,
                            &bank_forks,
                            &mut tower,
                            &mut progress,
                            &vote_account,
                            &identity_keypair,
                            &authorized_voter_keypairs.read().unwrap(),
                            &blockstore,
                            &leader_schedule_cache,
                            &lockouts_sender,
                            &accounts_background_request_sender,
                            &latest_root_senders,
                            &rpc_subscriptions,
                            &block_commitment_cache,
                            &mut heaviest_subtree_fork_choice,
                            &bank_notification_sender,
                            &mut duplicate_slots_tracker,
                            &mut gossip_duplicate_confirmed_slots,
                            &mut unfrozen_gossip_verified_vote_hashes,
                            &mut voted_signatures,
                            &mut has_new_vote_been_rooted,
                            &mut replay_timing,
                            &voting_sender,
                            &mut epoch_slots_frozen_slots,
                            &drop_bank_sender,
                            wait_to_vote_slot,
                        );
                    };
                    voting_time.stop();

                    let mut reset_bank_time = Measure::start("reset_bank");
                    // Reset onto a fork
                    if let Some(reset_bank) = reset_bank {
                        if last_reset != reset_bank.last_blockhash() {
                            info!(
                                "vote bank: {:?} reset bank: {:?}",
                                vote_bank.as_ref().map(|(b, switch_fork_decision)| (
                                    b.slot(),
                                    switch_fork_decision
                                )),
                                reset_bank.slot(),
                            );
                            let fork_progress = progress
                                .get(&reset_bank.slot())
                                .expect("bank to reset to must exist in progress map");
                            datapoint_info!(
                                "blocks_produced",
                                ("num_blocks_on_fork", fork_progress.num_blocks_on_fork, i64),
                                (
                                    "num_dropped_blocks_on_fork",
                                    fork_progress.num_dropped_blocks_on_fork,
                                    i64
                                ),
                            );

                            if my_pubkey != cluster_info.id() {
                                identity_keypair = cluster_info.keypair().clone();
                                let my_old_pubkey = my_pubkey;
                                my_pubkey = identity_keypair.pubkey();

                                // Load the new identity's tower
                                tower = Tower::restore(tower_storage.as_ref(), &my_pubkey)
                                    .and_then(|restored_tower| {
                                        let root_bank = bank_forks.read().unwrap().root_bank();
                                        let slot_history = root_bank.get_slot_history();
                                        restored_tower.adjust_lockouts_after_replay(root_bank.slot(), &slot_history)
                                    }).
                                    unwrap_or_else(|err| {
                                        if err.is_file_missing() {
                                            Tower::new_from_bankforks(
                                                &bank_forks.read().unwrap(),
                                                &my_pubkey,
                                                &vote_account,
                                            )
                                        } else {
                                            error!("Failed to load tower for {}: {}", my_pubkey, err);
                                            std::process::exit(1);
                                        }
                                    });

                                // Ensure the validator can land votes with the new identity before
                                // becoming leader
                                has_new_vote_been_rooted = !wait_for_vote_to_start_leader;
                                warn!("Identity changed from {} to {}", my_old_pubkey, my_pubkey);
                            }

                            Self::reset_poh_recorder(
                                &my_pubkey,
                                &blockstore,
                                &reset_bank,
                                &poh_recorder,
                                &leader_schedule_cache,
                            );
                            last_reset = reset_bank.last_blockhash();
                            tpu_has_bank = false;

                            if let Some(last_voted_slot) = tower.last_voted_slot() {
                                // If the current heaviest bank is not a descendant of the last voted slot,
                                // there must be a partition
                                let partition_detected = Self::is_partition_detected(&ancestors, last_voted_slot, heaviest_bank.slot());

                                if !partition_exists && partition_detected
                                {
                                    warn!(
                                        "PARTITION DETECTED waiting to join heaviest fork: {} last vote: {:?}, reset slot: {}",
                                        heaviest_bank.slot(),
                                        last_voted_slot,
                                        reset_bank.slot(),
                                    );
                                    inc_new_counter_info!("replay_stage-partition_detected", 1);
                                    datapoint_info!(
                                        "replay_stage-partition",
                                        ("slot", reset_bank.slot() as i64, i64)
                                    );
                                    partition_exists = true;
                                } else if partition_exists
                                    && !partition_detected
                                {
                                    warn!(
                                        "PARTITION resolved heaviest fork: {} last vote: {:?}, reset slot: {}",
                                        heaviest_bank.slot(),
                                        last_voted_slot,
                                        reset_bank.slot()
                                    );
                                    partition_exists = false;
                                    inc_new_counter_info!("replay_stage-partition_resolved", 1);
                                }
                            }
                        }
                    }
                    reset_bank_time.stop();

                    let mut start_leader_time = Measure::start("start_leader_time");
                    let mut dump_then_repair_correct_slots_time = Measure::start("dump_then_repair_correct_slots_time");
                    // Used for correctness check
                    let poh_bank = poh_recorder.read().unwrap().bank();
                    // Dump any duplicate slots that have been confirmed by the network in
                    // anticipation of repairing the confirmed version of the slot.
                    //
                    // Has to be before `maybe_start_leader()`. Otherwise, `ancestors` and `descendants`
                    // will be outdated, and we cannot assume `poh_bank` will be in either of these maps.
                    Self::dump_then_repair_correct_slots(&mut duplicate_slots_to_repair, &mut ancestors, &mut descendants, &mut progress, &bank_forks, &blockstore, poh_bank.map(|bank| bank.slot()));
                    dump_then_repair_correct_slots_time.stop();

                    let mut retransmit_not_propagated_time = Measure::start("retransmit_not_propagated_time");
                    Self::retransmit_latest_unpropagated_leader_slot(
                        &poh_recorder,
                        &retransmit_slots_sender,
                        &mut progress,
                    );
                    retransmit_not_propagated_time.stop();

                    // From this point on, its not safe to use ancestors/descendants since maybe_start_leader
                    // may add a bank that will not included in either of these maps.
                    drop(ancestors);
                    drop(descendants);
                    if !tpu_has_bank {
                        Self::maybe_start_leader(
                            &my_pubkey,
                            &bank_forks,
                            &poh_recorder,
                            &leader_schedule_cache,
                            &rpc_subscriptions,
                            &mut progress,
                            &retransmit_slots_sender,
                            &mut skipped_slots_info,
                            has_new_vote_been_rooted,
                            transaction_status_sender.is_some(),
                        );

                        let poh_bank = poh_recorder.read().unwrap().bank();
                        if let Some(bank) = poh_bank {
                            Self::log_leader_change(
                                &my_pubkey,
                                bank.slot(),
                                &mut current_leader,
                                &my_pubkey,
                            );
                        }
                    }
                    start_leader_time.stop();

                    let mut wait_receive_time = Measure::start("wait_receive_time");
                    if !did_complete_bank {
                        // only wait for the signal if we did not just process a bank; maybe there are more slots available

                        let timer = Duration::from_millis(100);
                        let result = ledger_signal_receiver.recv_timeout(timer);
                        match result {
                            Err(RecvTimeoutError::Timeout) => (),
                            Err(_) => break,
                            Ok(_) => trace!("blockstore signal"),
                        };
                    }
                    wait_receive_time.stop();

                    replay_timing.update(
                        collect_frozen_banks_time.as_us(),
                        compute_bank_stats_time.as_us(),
                        select_vote_and_reset_forks_time.as_us(),
                        start_leader_time.as_us(),
                        reset_bank_time.as_us(),
                        voting_time.as_us(),
                        select_forks_time.as_us(),
                        compute_slot_stats_time.as_us(),
                        generate_new_bank_forks_time.as_us(),
                        replay_active_banks_time.as_us(),
                        wait_receive_time.as_us(),
                        heaviest_fork_failures_time.as_us(),
                        if did_complete_bank {1} else {0},
                        process_gossip_duplicate_confirmed_slots_time.as_us(),
                        process_unfrozen_gossip_verified_vote_hashes_time.as_us(),
                        process_duplicate_slots_time.as_us(),
                        dump_then_repair_correct_slots_time.as_us(),
                        retransmit_not_propagated_time.as_us(),
                    );
                }
            })
            .unwrap();

        Self {
            t_replay,
            commitment_service,
        }
    }

    fn check_for_vote_only_mode(
        heaviest_bank_slot: Slot,
        forks_root: Slot,
        in_vote_only_mode: &AtomicBool,
        bank_forks: &RwLock<BankForks>,
    ) {
        if heaviest_bank_slot.saturating_sub(forks_root) > MAX_ROOT_DISTANCE_FOR_VOTE_ONLY {
            if !in_vote_only_mode.load(Ordering::Relaxed)
                && in_vote_only_mode
                    .compare_exchange(false, true, Ordering::Relaxed, Ordering::Relaxed)
                    .is_ok()
            {
                let bank_forks = bank_forks.read().unwrap();
                datapoint_warn!(
                    "bank_forks-entering-vote-only-mode",
                    ("banks_len", bank_forks.len(), i64),
                    ("heaviest_bank", heaviest_bank_slot, i64),
                    ("root", bank_forks.root(), i64),
                );
            }
        } else if in_vote_only_mode.load(Ordering::Relaxed)
            && in_vote_only_mode
                .compare_exchange(true, false, Ordering::Relaxed, Ordering::Relaxed)
                .is_ok()
        {
            let bank_forks = bank_forks.read().unwrap();
            datapoint_warn!(
                "bank_forks-exiting-vote-only-mode",
                ("banks_len", bank_forks.len(), i64),
                ("heaviest_bank", heaviest_bank_slot, i64),
                ("root", bank_forks.root(), i64),
            );
        }
    }

    fn maybe_retransmit_unpropagated_slots(
        metric_name: &'static str,
        retransmit_slots_sender: &RetransmitSlotsSender,
        progress: &mut ProgressMap,
        latest_leader_slot: Slot,
    ) {
        let first_leader_group_slot = first_of_consecutive_leader_slots(latest_leader_slot);

        for slot in first_leader_group_slot..=latest_leader_slot {
            let is_propagated = progress.is_propagated(slot);
            if let Some(retransmit_info) = progress.get_retransmit_info_mut(slot) {
                if !is_propagated.expect(
                    "presence of retransmit_info ensures that propagation status is present",
                ) {
                    if retransmit_info.reached_retransmit_threshold() {
                        info!(
                            "Retrying retransmit: latest_leader_slot={} slot={} retransmit_info={:?}",
                            latest_leader_slot,
                            slot,
                            &retransmit_info,
                        );
                        datapoint_info!(
                            metric_name,
                            ("latest_leader_slot", latest_leader_slot, i64),
                            ("slot", slot, i64),
                            ("retry_iteration", retransmit_info.retry_iteration, i64),
                        );
                        let _ = retransmit_slots_sender.send(slot);
                        retransmit_info.increment_retry_iteration();
                    } else {
                        debug!(
                            "Bypass retransmit of slot={} retransmit_info={:?}",
                            slot, &retransmit_info
                        );
                    }
                }
            }
        }
    }

    fn retransmit_latest_unpropagated_leader_slot(
        poh_recorder: &Arc<RwLock<PohRecorder>>,
        retransmit_slots_sender: &RetransmitSlotsSender,
        progress: &mut ProgressMap,
    ) {
        let start_slot = poh_recorder.read().unwrap().start_slot();

        if let (false, Some(latest_leader_slot)) =
            progress.get_leader_propagation_slot_must_exist(start_slot)
        {
            debug!(
                "Slot not propagated: start_slot={} latest_leader_slot={}",
                start_slot, latest_leader_slot
            );
            Self::maybe_retransmit_unpropagated_slots(
                "replay_stage-retransmit-timing-based",
                retransmit_slots_sender,
                progress,
                latest_leader_slot,
            );
        }
    }

    fn is_partition_detected(
        ancestors: &HashMap<Slot, HashSet<Slot>>,
        last_voted_slot: Slot,
        heaviest_slot: Slot,
    ) -> bool {
        last_voted_slot != heaviest_slot
            && !ancestors
                .get(&heaviest_slot)
                .map(|ancestors| ancestors.contains(&last_voted_slot))
                .unwrap_or(true)
    }

    fn initialize_progress_and_fork_choice_with_locked_bank_forks(
        bank_forks: &RwLock<BankForks>,
        my_pubkey: &Pubkey,
        vote_account: &Pubkey,
    ) -> (ProgressMap, HeaviestSubtreeForkChoice) {
        let (root_bank, frozen_banks) = {
            let bank_forks = bank_forks.read().unwrap();
            (
                bank_forks.root_bank(),
                bank_forks.frozen_banks().values().cloned().collect(),
            )
        };

        Self::initialize_progress_and_fork_choice(&root_bank, frozen_banks, my_pubkey, vote_account)
    }

    pub fn initialize_progress_and_fork_choice(
        root_bank: &Bank,
        mut frozen_banks: Vec<Arc<Bank>>,
        my_pubkey: &Pubkey,
        vote_account: &Pubkey,
    ) -> (ProgressMap, HeaviestSubtreeForkChoice) {
        let mut progress = ProgressMap::default();

        frozen_banks.sort_by_key(|bank| bank.slot());

        // Initialize progress map with any root banks
        for bank in &frozen_banks {
            let prev_leader_slot = progress.get_bank_prev_leader_slot(bank);
            progress.insert(
                bank.slot(),
                ForkProgress::new_from_bank(bank, my_pubkey, vote_account, prev_leader_slot, 0, 0),
            );
        }
        let root = root_bank.slot();
        let heaviest_subtree_fork_choice = HeaviestSubtreeForkChoice::new_from_frozen_banks(
            (root, root_bank.hash()),
            &frozen_banks,
        );

        (progress, heaviest_subtree_fork_choice)
    }

    pub fn dump_then_repair_correct_slots(
        duplicate_slots_to_repair: &mut DuplicateSlotsToRepair,
        ancestors: &mut HashMap<Slot, HashSet<Slot>>,
        descendants: &mut HashMap<Slot, HashSet<Slot>>,
        progress: &mut ProgressMap,
        bank_forks: &RwLock<BankForks>,
        blockstore: &Blockstore,
        poh_bank_slot: Option<Slot>,
    ) {
        if duplicate_slots_to_repair.is_empty() {
            return;
        }

        let root_bank = bank_forks.read().unwrap().root_bank();
        // TODO: handle if alternate version of descendant also got confirmed after ancestor was
        // confirmed, what happens then? Should probably keep track of purged list and skip things
        // in `duplicate_slots_to_repair` that have already been purged. Add test.
        duplicate_slots_to_repair.retain(|duplicate_slot, correct_hash| {
            // Should not purge duplicate slots if there is currently a poh bank building
            // on top of that slot, as BankingStage might still be referencing/touching that state
            // concurrently.
            // Luckily for us, because the fork choice rule removes duplicate slots from fork
            // choice, and this function is called after:
            // 1) We have picked a bank to reset to in `select_vote_and_reset_forks()`
            // 2) And also called `reset_poh_recorder()`
            // Then we should have reset to a fork that doesn't include the duplicate block,
            // which means any working bank in PohRecorder that was built on that duplicate fork
            // should have been cleared as well. However, if there is some violation of this guarantee,
            // then log here
            let is_poh_building_on_duplicate_fork = poh_bank_slot
                .map(|poh_bank_slot| {
                    ancestors
                        .get(&poh_bank_slot)
                        .expect("Poh bank should exist in BankForks and thus in ancestors map")
                        .contains(duplicate_slot)
                })
                .unwrap_or(false);

            let did_purge_repair = {
                if !is_poh_building_on_duplicate_fork {
                    let frozen_hash = bank_forks.read().unwrap().bank_hash(*duplicate_slot);
                    if let Some(frozen_hash) = frozen_hash {
                        if frozen_hash == *correct_hash {
                            warn!(
                                "Trying to purge slot {} with correct_hash {}",
                                *duplicate_slot, *correct_hash
                            );
                            return false;
                        } else if frozen_hash == Hash::default()
                            && !progress.is_dead(*duplicate_slot).expect(
                                "If slot exists in BankForks must exist in the progress map",
                            )
                        {
                            warn!(
                                "Trying to purge unfrozen slot {} that is not dead",
                                *duplicate_slot
                            );
                            return false;
                        }
                    } else {
                        warn!(
                            "Trying to purge slot {} which does not exist in bank forks",
                            *duplicate_slot
                        );
                        return false;
                    }

                    Self::purge_unconfirmed_duplicate_slot(
                        *duplicate_slot,
                        ancestors,
                        descendants,
                        progress,
                        &root_bank,
                        bank_forks,
                        blockstore,
                    );
                    warn!(
                        "Notifying repair service to repair duplicate slot: {}",
                        *duplicate_slot,
                    );
                    true
                // TODO: Send signal to repair to repair the correct version of
                // `duplicate_slot` with hash == `correct_hash`
                } else {
                    warn!(
                        "PoH bank for slot {} is building on duplicate slot {}",
                        poh_bank_slot.unwrap(),
                        duplicate_slot
                    );
                    false
                }
            };

            // If we purged/repaired, then no need to keep the slot in the set of pending work
            !did_purge_repair
        });
    }

    #[allow(clippy::too_many_arguments)]
    fn process_epoch_slots_frozen_dead_slots(
        pubkey: &Pubkey,
        blockstore: &Blockstore,
        epoch_slots_frozen_receiver: &DuplicateSlotsResetReceiver,
        duplicate_slots_tracker: &mut DuplicateSlotsTracker,
        gossip_duplicate_confirmed_slots: &GossipDuplicateConfirmedSlots,
        epoch_slots_frozen_slots: &mut EpochSlotsFrozenSlots,
        progress: &mut ProgressMap,
        fork_choice: &mut HeaviestSubtreeForkChoice,
        bank_forks: &RwLock<BankForks>,
        duplicate_slots_to_repair: &mut DuplicateSlotsToRepair,
        ancestor_hashes_replay_update_sender: &AncestorHashesReplayUpdateSender,
    ) {
        let root = bank_forks.read().unwrap().root();
        for maybe_purgeable_duplicate_slots in epoch_slots_frozen_receiver.try_iter() {
            warn!(
                "{} ReplayStage notified of epoch slots duplicate frozen dead slots: {:?}",
                pubkey, maybe_purgeable_duplicate_slots
            );
            for (epoch_slots_frozen_slot, epoch_slots_frozen_hash) in
                maybe_purgeable_duplicate_slots.into_iter()
            {
                let epoch_slots_frozen_state = EpochSlotsFrozenState::new_from_state(
                    epoch_slots_frozen_slot,
                    epoch_slots_frozen_hash,
                    gossip_duplicate_confirmed_slots,
                    fork_choice,
                    || progress.is_dead(epoch_slots_frozen_slot).unwrap_or(false),
                    || {
                        bank_forks
                            .read()
                            .unwrap()
                            .get(epoch_slots_frozen_slot)
                            .map(|b| b.hash())
                    },
                );
                check_slot_agrees_with_cluster(
                    epoch_slots_frozen_slot,
                    root,
                    blockstore,
                    duplicate_slots_tracker,
                    epoch_slots_frozen_slots,
                    fork_choice,
                    duplicate_slots_to_repair,
                    ancestor_hashes_replay_update_sender,
                    SlotStateUpdate::EpochSlotsFrozen(epoch_slots_frozen_state),
                );
            }
        }
    }

    fn purge_unconfirmed_duplicate_slot(
        duplicate_slot: Slot,
        ancestors: &mut HashMap<Slot, HashSet<Slot>>,
        descendants: &mut HashMap<Slot, HashSet<Slot>>,
        progress: &mut ProgressMap,
        root_bank: &Bank,
        bank_forks: &RwLock<BankForks>,
        blockstore: &Blockstore,
    ) {
        warn!("purging slot {}", duplicate_slot);

        // Doesn't need to be root bank, just needs a common bank to
        // access the status cache and accounts
        let slot_descendants = descendants.get(&duplicate_slot).cloned();
        if slot_descendants.is_none() {
            // Root has already moved past this slot, no need to purge it
            if root_bank.slot() <= duplicate_slot {
                blockstore.clear_unconfirmed_slot(duplicate_slot);
            }

            return;
        }

        // Clear the ancestors/descendants map to keep them
        // consistent
        let slot_descendants = slot_descendants.unwrap();
        Self::purge_ancestors_descendants(
            duplicate_slot,
            &slot_descendants,
            ancestors,
            descendants,
        );

        // Grab the Slot and BankId's of the banks we need to purge, then clear the banks
        // from BankForks
        let (slots_to_purge, removed_banks): (Vec<(Slot, BankId)>, Vec<Arc<Bank>>) = {
            let mut w_bank_forks = bank_forks.write().unwrap();
            slot_descendants
                .iter()
                .chain(std::iter::once(&duplicate_slot))
                .map(|slot| {
                    // Clear the duplicate banks from BankForks
                    let bank = w_bank_forks
                        .remove(*slot)
                        .expect("BankForks should not have been purged yet");
                    ((*slot, bank.bank_id()), bank)
                })
                .unzip()
        };

        // Clear the accounts for these slots so that any ongoing RPC scans fail.
        // These have to be atomically cleared together in the same batch, in order
        // to prevent RPC from seeing inconsistent results in scans.
        root_bank.remove_unrooted_slots(&slots_to_purge);

        // Once the slots above have been purged, now it's safe to remove the banks from
        // BankForks, allowing the Bank::drop() purging to run and not race with the
        // `remove_unrooted_slots()` call.
        drop(removed_banks);

        for (slot, slot_id) in slots_to_purge {
            warn!(
                "purging descendant: {} with slot_id {}, of slot {}",
                slot, slot_id, duplicate_slot
            );
            // Clear the slot signatures from status cache for this slot.
            // TODO: What about RPC queries that had already cloned the Bank for this slot
            // and are looking up the signature for this slot?
            root_bank.clear_slot_signatures(slot);

            // Clear the slot-related data in blockstore. This will:
            // 1) Clear old shreds allowing new ones to be inserted
            // 2) Clear the "dead" flag allowing ReplayStage to start replaying
            // this slot
            blockstore.clear_unconfirmed_slot(slot);

            // Clear the progress map of these forks
            let _ = progress.remove(&slot);
        }
    }

    // Purge given slot and all its descendants from the `ancestors` and
    // `descendants` structures so that they're consistent with `BankForks`
    // and the `progress` map.
    fn purge_ancestors_descendants(
        slot: Slot,
        slot_descendants: &HashSet<Slot>,
        ancestors: &mut HashMap<Slot, HashSet<Slot>>,
        descendants: &mut HashMap<Slot, HashSet<Slot>>,
    ) {
        if !ancestors.contains_key(&slot) {
            // Slot has already been purged
            return;
        }

        // Purge this slot from each of its ancestors' `descendants` maps
        for a in ancestors
            .get(&slot)
            .expect("must exist based on earlier check")
        {
            descendants
                .get_mut(a)
                .expect("If exists in ancestor map must exist in descendants map")
                .retain(|d| *d != slot && !slot_descendants.contains(d));
        }
        ancestors
            .remove(&slot)
            .expect("must exist based on earlier check");

        // Purge all the descendants of this slot from both maps
        for descendant in slot_descendants {
            ancestors.remove(descendant).expect("must exist");
            descendants
                .remove(descendant)
                .expect("must exist based on earlier check");
        }
        descendants
            .remove(&slot)
            .expect("must exist based on earlier check");
    }

    // Check for any newly confirmed slots by the cluster. This is only detects
    // optimistic and in the future, duplicate slot confirmations on the exact
    // single slots and does not account for votes on their descendants. Used solely
    // for duplicate slot recovery.
    #[allow(clippy::too_many_arguments)]
    fn process_gossip_duplicate_confirmed_slots(
        gossip_duplicate_confirmed_slots_receiver: &GossipDuplicateConfirmedSlotsReceiver,
        blockstore: &Blockstore,
        duplicate_slots_tracker: &mut DuplicateSlotsTracker,
        gossip_duplicate_confirmed_slots: &mut GossipDuplicateConfirmedSlots,
        epoch_slots_frozen_slots: &mut EpochSlotsFrozenSlots,
        bank_forks: &RwLock<BankForks>,
        progress: &mut ProgressMap,
        fork_choice: &mut HeaviestSubtreeForkChoice,
        duplicate_slots_to_repair: &mut DuplicateSlotsToRepair,
        ancestor_hashes_replay_update_sender: &AncestorHashesReplayUpdateSender,
    ) {
        let root = bank_forks.read().unwrap().root();
        for new_confirmed_slots in gossip_duplicate_confirmed_slots_receiver.try_iter() {
            for (confirmed_slot, duplicate_confirmed_hash) in new_confirmed_slots {
                if confirmed_slot <= root {
                    continue;
                } else if let Some(prev_hash) = gossip_duplicate_confirmed_slots
                    .insert(confirmed_slot, duplicate_confirmed_hash)
                {
                    assert_eq!(prev_hash, duplicate_confirmed_hash);
                    // Already processed this signal
                    return;
                }

                let duplicate_confirmed_state = DuplicateConfirmedState::new_from_state(
                    duplicate_confirmed_hash,
                    || progress.is_dead(confirmed_slot).unwrap_or(false),
                    || bank_forks.read().unwrap().bank_hash(confirmed_slot),
                );
                check_slot_agrees_with_cluster(
                    confirmed_slot,
                    root,
                    blockstore,
                    duplicate_slots_tracker,
                    epoch_slots_frozen_slots,
                    fork_choice,
                    duplicate_slots_to_repair,
                    ancestor_hashes_replay_update_sender,
                    SlotStateUpdate::DuplicateConfirmed(duplicate_confirmed_state),
                );
            }
        }
    }

    fn process_gossip_verified_vote_hashes(
        gossip_verified_vote_hash_receiver: &GossipVerifiedVoteHashReceiver,
        unfrozen_gossip_verified_vote_hashes: &mut UnfrozenGossipVerifiedVoteHashes,
        heaviest_subtree_fork_choice: &HeaviestSubtreeForkChoice,
        latest_validator_votes_for_frozen_banks: &mut LatestValidatorVotesForFrozenBanks,
    ) {
        for (pubkey, slot, hash) in gossip_verified_vote_hash_receiver.try_iter() {
            let is_frozen = heaviest_subtree_fork_choice.contains_block(&(slot, hash));
            // cluster_info_vote_listener will ensure it doesn't push duplicates
            unfrozen_gossip_verified_vote_hashes.add_vote(
                pubkey,
                slot,
                hash,
                is_frozen,
                latest_validator_votes_for_frozen_banks,
            )
        }
    }

    // Checks for and handle forks with duplicate slots.
    #[allow(clippy::too_many_arguments)]
    fn process_duplicate_slots(
        blockstore: &Blockstore,
        duplicate_slots_receiver: &DuplicateSlotReceiver,
        duplicate_slots_tracker: &mut DuplicateSlotsTracker,
        gossip_duplicate_confirmed_slots: &GossipDuplicateConfirmedSlots,
        epoch_slots_frozen_slots: &mut EpochSlotsFrozenSlots,
        bank_forks: &RwLock<BankForks>,
        progress: &mut ProgressMap,
        fork_choice: &mut HeaviestSubtreeForkChoice,
        duplicate_slots_to_repair: &mut DuplicateSlotsToRepair,
        ancestor_hashes_replay_update_sender: &AncestorHashesReplayUpdateSender,
    ) {
        let new_duplicate_slots: Vec<Slot> = duplicate_slots_receiver.try_iter().collect();
        let (root_slot, bank_hashes) = {
            let r_bank_forks = bank_forks.read().unwrap();
            let bank_hashes: Vec<Option<Hash>> = new_duplicate_slots
                .iter()
                .map(|duplicate_slot| r_bank_forks.bank_hash(*duplicate_slot))
                .collect();

            (r_bank_forks.root(), bank_hashes)
        };
        for (duplicate_slot, bank_hash) in
            new_duplicate_slots.into_iter().zip(bank_hashes.into_iter())
        {
            // WindowService should only send the signal once per slot
            let duplicate_state = DuplicateState::new_from_state(
                duplicate_slot,
                gossip_duplicate_confirmed_slots,
                fork_choice,
                || progress.is_dead(duplicate_slot).unwrap_or(false),
                || bank_hash,
            );
            check_slot_agrees_with_cluster(
                duplicate_slot,
                root_slot,
                blockstore,
                duplicate_slots_tracker,
                epoch_slots_frozen_slots,
                fork_choice,
                duplicate_slots_to_repair,
                ancestor_hashes_replay_update_sender,
                SlotStateUpdate::Duplicate(duplicate_state),
            );
        }
    }

    fn log_leader_change(
        my_pubkey: &Pubkey,
        bank_slot: Slot,
        current_leader: &mut Option<Pubkey>,
        new_leader: &Pubkey,
    ) {
        if let Some(ref current_leader) = current_leader {
            if current_leader != new_leader {
                let msg = if current_leader == my_pubkey {
                    ". I am no longer the leader"
                } else if new_leader == my_pubkey {
                    ". I am now the leader"
                } else {
                    ""
                };
                info!(
                    "LEADER CHANGE at slot: {} leader: {}{}",
                    bank_slot, new_leader, msg
                );
            }
        }
        current_leader.replace(new_leader.to_owned());
    }

    fn check_propagation_for_start_leader(
        poh_slot: Slot,
        parent_slot: Slot,
        progress_map: &ProgressMap,
    ) -> bool {
        // Assume `NUM_CONSECUTIVE_LEADER_SLOTS` = 4. Then `skip_propagated_check`
        // below is true if `poh_slot` is within the same `NUM_CONSECUTIVE_LEADER_SLOTS`
        // set of blocks as `latest_leader_slot`.
        //
        // Example 1 (`poh_slot` directly descended from `latest_leader_slot`):
        //
        // [B B B B] [B B B latest_leader_slot] poh_slot
        //
        // Example 2:
        //
        // [B latest_leader_slot B poh_slot]
        //
        // In this example, even if there's a block `B` on another fork between
        // `poh_slot` and `parent_slot`, because they're in the same
        // `NUM_CONSECUTIVE_LEADER_SLOTS` block, we still skip the propagated
        // check because it's still within the propagation grace period.
        if let Some(latest_leader_slot) =
            progress_map.get_latest_leader_slot_must_exist(parent_slot)
        {
            let skip_propagated_check =
                poh_slot - latest_leader_slot < NUM_CONSECUTIVE_LEADER_SLOTS;
            if skip_propagated_check {
                return true;
            }
        }

        // Note that `is_propagated(parent_slot)` doesn't necessarily check
        // propagation of `parent_slot`, it checks propagation of the latest ancestor
        // of `parent_slot` (hence the call to `get_latest_leader_slot()` in the
        // check above)
        progress_map
            .get_leader_propagation_slot_must_exist(parent_slot)
            .0
    }

    fn should_retransmit(poh_slot: Slot, last_retransmit_slot: &mut Slot) -> bool {
        if poh_slot < *last_retransmit_slot
            || poh_slot >= *last_retransmit_slot + NUM_CONSECUTIVE_LEADER_SLOTS
        {
            *last_retransmit_slot = poh_slot;
            true
        } else {
            false
        }
    }

    #[allow(clippy::too_many_arguments)]
    fn maybe_start_leader(
        my_pubkey: &Pubkey,
        bank_forks: &Arc<RwLock<BankForks>>,
        poh_recorder: &Arc<RwLock<PohRecorder>>,
        leader_schedule_cache: &Arc<LeaderScheduleCache>,
        rpc_subscriptions: &Arc<RpcSubscriptions>,
        progress_map: &mut ProgressMap,
        retransmit_slots_sender: &RetransmitSlotsSender,
        skipped_slots_info: &mut SkippedSlotsInfo,
        has_new_vote_been_rooted: bool,
        track_transaction_indexes: bool,
    ) {
        // all the individual calls to poh_recorder.read() are designed to
        // increase granularity, decrease contention

        assert!(!poh_recorder.read().unwrap().has_bank());

        let (poh_slot, parent_slot) = match poh_recorder.read().unwrap().reached_leader_slot() {
            PohLeaderStatus::Reached {
                poh_slot,
                parent_slot,
            } => (poh_slot, parent_slot),
            PohLeaderStatus::NotReached => {
                trace!("{} poh_recorder hasn't reached_leader_slot", my_pubkey);
                return;
            }
        };

        trace!("{} reached_leader_slot", my_pubkey);

        let parent = bank_forks
            .read()
            .unwrap()
            .get(parent_slot)
            .expect("parent_slot doesn't exist in bank forks");

        assert!(parent.is_frozen());

        if !parent.is_startup_verification_complete() {
            info!("startup verification incomplete, so skipping my leader slot");
            return;
        }

        if bank_forks.read().unwrap().get(poh_slot).is_some() {
            warn!("{} already have bank in forks at {}?", my_pubkey, poh_slot);
            return;
        }
        trace!(
            "{} poh_slot {} parent_slot {}",
            my_pubkey,
            poh_slot,
            parent_slot
        );

        if let Some(next_leader) = leader_schedule_cache.slot_leader_at(poh_slot, Some(&parent)) {
            if !has_new_vote_been_rooted {
                info!("Haven't landed a vote, so skipping my leader slot");
                return;
            }

            trace!(
                "{} leader {} at poh slot: {}",
                my_pubkey,
                next_leader,
                poh_slot
            );

            // I guess I missed my slot
            if next_leader != *my_pubkey {
                return;
            }

            datapoint_info!(
                "replay_stage-new_leader",
                ("slot", poh_slot, i64),
                ("leader", next_leader.to_string(), String),
            );

            if !Self::check_propagation_for_start_leader(poh_slot, parent_slot, progress_map) {
                let latest_unconfirmed_leader_slot = progress_map.get_latest_leader_slot_must_exist(parent_slot)
                    .expect("In order for propagated check to fail, latest leader must exist in progress map");
                if poh_slot != skipped_slots_info.last_skipped_slot {
                    datapoint_info!(
                        "replay_stage-skip_leader_slot",
                        ("slot", poh_slot, i64),
                        ("parent_slot", parent_slot, i64),
                        (
                            "latest_unconfirmed_leader_slot",
                            latest_unconfirmed_leader_slot,
                            i64
                        )
                    );
                    progress_map.log_propagated_stats(latest_unconfirmed_leader_slot, bank_forks);
                    skipped_slots_info.last_skipped_slot = poh_slot;
                }
                if Self::should_retransmit(poh_slot, &mut skipped_slots_info.last_retransmit_slot) {
                    Self::maybe_retransmit_unpropagated_slots(
                        "replay_stage-retransmit",
                        retransmit_slots_sender,
                        progress_map,
                        latest_unconfirmed_leader_slot,
                    );
                }
                return;
            }

            let root_slot = bank_forks.read().unwrap().root();
            datapoint_info!("replay_stage-my_leader_slot", ("slot", poh_slot, i64),);
            info!(
                "new fork:{} parent:{} (leader) root:{}",
                poh_slot, parent_slot, root_slot
            );

            let root_distance = poh_slot - root_slot;
            let vote_only_bank = if root_distance > MAX_ROOT_DISTANCE_FOR_VOTE_ONLY {
                datapoint_info!("vote-only-bank", ("slot", poh_slot, i64));
                true
            } else {
                false
            };

            let tpu_bank = Self::new_bank_from_parent_with_notify(
                &parent,
                poh_slot,
                root_slot,
                my_pubkey,
                rpc_subscriptions,
                NewBankOptions { vote_only_bank },
            );

            let tpu_bank = bank_forks.write().unwrap().insert(tpu_bank);
            poh_recorder
                .write()
                .unwrap()
                .set_bank(&tpu_bank, track_transaction_indexes);
        } else {
            error!("{} No next leader found", my_pubkey);
        }
    }

    fn replay_blockstore_into_bank(
        bank: &Arc<Bank>,
        blockstore: &Blockstore,
        replay_stats: &RwLock<ReplaySlotStats>,
        replay_progress: &RwLock<ConfirmationProgress>,
        transaction_status_sender: Option<&TransactionStatusSender>,
        replay_vote_sender: &ReplayVoteSender,
        transaction_cost_metrics_sender: Option<&TransactionCostMetricsSender>,
        verify_recyclers: &VerifyRecyclers,
    ) -> result::Result<usize, BlockstoreProcessorError> {
        let mut w_replay_stats = replay_stats.write().unwrap();
        let mut w_replay_progress = replay_progress.write().unwrap();
        let tx_count_before = w_replay_progress.num_txs;
        // All errors must lead to marking the slot as dead, otherwise,
        // the `check_slot_agrees_with_cluster()` called by `replay_active_banks()`
        // will break!
        blockstore_processor::confirm_slot(
            blockstore,
            bank,
            &mut w_replay_stats,
            &mut w_replay_progress,
            false,
            transaction_status_sender,
            Some(replay_vote_sender),
            transaction_cost_metrics_sender,
            None,
            verify_recyclers,
            false,
        )?;
        let tx_count_after = w_replay_progress.num_txs;
        let tx_count = tx_count_after - tx_count_before;
        Ok(tx_count)
    }

    #[allow(clippy::too_many_arguments)]
    fn mark_dead_slot(
        blockstore: &Blockstore,
        bank: &Bank,
        root: Slot,
        err: &BlockstoreProcessorError,
        rpc_subscriptions: &Arc<RpcSubscriptions>,
        duplicate_slots_tracker: &mut DuplicateSlotsTracker,
        gossip_duplicate_confirmed_slots: &GossipDuplicateConfirmedSlots,
        epoch_slots_frozen_slots: &mut EpochSlotsFrozenSlots,
        progress: &mut ProgressMap,
        heaviest_subtree_fork_choice: &mut HeaviestSubtreeForkChoice,
        duplicate_slots_to_repair: &mut DuplicateSlotsToRepair,
        ancestor_hashes_replay_update_sender: &AncestorHashesReplayUpdateSender,
    ) {
        // Do not remove from progress map when marking dead! Needed by
        // `process_gossip_duplicate_confirmed_slots()`

        // Block producer can abandon the block if it detects a better one
        // while producing. Somewhat common and expected in a
        // network with variable network/machine configuration.
        let is_serious = !matches!(
            err,
            BlockstoreProcessorError::InvalidBlock(BlockError::TooFewTicks)
        );
        let slot = bank.slot();
        if is_serious {
            datapoint_error!(
                "replay-stage-mark_dead_slot",
                ("error", format!("error: {:?}", err), String),
                ("slot", slot, i64)
            );
        } else {
            datapoint_info!(
                "replay-stage-mark_dead_slot",
                ("error", format!("error: {:?}", err), String),
                ("slot", slot, i64)
            );
        }
        progress.get_mut(&slot).unwrap().is_dead = true;
        blockstore
            .set_dead_slot(slot)
            .expect("Failed to mark slot as dead in blockstore");

        blockstore.slots_stats.mark_dead(slot);

        rpc_subscriptions.notify_slot_update(SlotUpdate::Dead {
            slot,
            err: format!("error: {:?}", err),
            timestamp: timestamp(),
        });
        let dead_state = DeadState::new_from_state(
            slot,
            duplicate_slots_tracker,
            gossip_duplicate_confirmed_slots,
            heaviest_subtree_fork_choice,
            epoch_slots_frozen_slots,
        );
        check_slot_agrees_with_cluster(
            slot,
            root,
            blockstore,
            duplicate_slots_tracker,
            epoch_slots_frozen_slots,
            heaviest_subtree_fork_choice,
            duplicate_slots_to_repair,
            ancestor_hashes_replay_update_sender,
            SlotStateUpdate::Dead(dead_state),
        );
    }

    #[allow(clippy::too_many_arguments)]
    fn handle_votable_bank(
        bank: &Arc<Bank>,
        switch_fork_decision: &SwitchForkDecision,
        bank_forks: &Arc<RwLock<BankForks>>,
        tower: &mut Tower,
        progress: &mut ProgressMap,
        vote_account_pubkey: &Pubkey,
        identity_keypair: &Keypair,
        authorized_voter_keypairs: &[Arc<Keypair>],
        blockstore: &Arc<Blockstore>,
        leader_schedule_cache: &Arc<LeaderScheduleCache>,
        lockouts_sender: &Sender<CommitmentAggregationData>,
        accounts_background_request_sender: &AbsRequestSender,
        latest_root_senders: &[Sender<Slot>],
        rpc_subscriptions: &Arc<RpcSubscriptions>,
        block_commitment_cache: &Arc<RwLock<BlockCommitmentCache>>,
        heaviest_subtree_fork_choice: &mut HeaviestSubtreeForkChoice,
        bank_notification_sender: &Option<BankNotificationSender>,
        duplicate_slots_tracker: &mut DuplicateSlotsTracker,
        gossip_duplicate_confirmed_slots: &mut GossipDuplicateConfirmedSlots,
        unfrozen_gossip_verified_vote_hashes: &mut UnfrozenGossipVerifiedVoteHashes,
        vote_signatures: &mut Vec<Signature>,
        has_new_vote_been_rooted: &mut bool,
        replay_timing: &mut ReplayTiming,
        voting_sender: &Sender<VoteOp>,
        epoch_slots_frozen_slots: &mut EpochSlotsFrozenSlots,
        drop_bank_sender: &Sender<Vec<Arc<Bank>>>,
        wait_to_vote_slot: Option<Slot>,
    ) {
        if bank.is_empty() {
            inc_new_counter_info!("replay_stage-voted_empty_bank", 1);
        }
        trace!("handle votable bank {}", bank.slot());
        let new_root = tower.record_bank_vote(bank, vote_account_pubkey);

        if let Some(new_root) = new_root {
            // get the root bank before squash
            let root_bank = bank_forks
                .read()
                .unwrap()
                .get(new_root)
                .expect("Root bank doesn't exist");
            let mut rooted_banks = root_bank.parents();
            rooted_banks.push(root_bank.clone());
            let rooted_slots: Vec<_> = rooted_banks.iter().map(|bank| bank.slot()).collect();
            // Call leader schedule_cache.set_root() before blockstore.set_root() because
            // bank_forks.root is consumed by repair_service to update gossip, so we don't want to
            // get shreds for repair on gossip before we update leader schedule, otherwise they may
            // get dropped.
            leader_schedule_cache.set_root(rooted_banks.last().unwrap());
            blockstore
                .set_roots(rooted_slots.iter())
                .expect("Ledger set roots failed");
            let highest_confirmed_root = Some(
                block_commitment_cache
                    .read()
                    .unwrap()
                    .highest_confirmed_root(),
            );
            Self::handle_new_root(
                new_root,
                bank_forks,
                progress,
                accounts_background_request_sender,
                highest_confirmed_root,
                heaviest_subtree_fork_choice,
                duplicate_slots_tracker,
                gossip_duplicate_confirmed_slots,
                unfrozen_gossip_verified_vote_hashes,
                has_new_vote_been_rooted,
                vote_signatures,
                epoch_slots_frozen_slots,
                drop_bank_sender,
            );

            blockstore.slots_stats.mark_rooted(new_root);

            rpc_subscriptions.notify_roots(rooted_slots);
            if let Some(sender) = bank_notification_sender {
                sender
                    .send(BankNotification::Root(root_bank))
                    .unwrap_or_else(|err| warn!("bank_notification_sender failed: {:?}", err));
            }
            latest_root_senders.iter().for_each(|s| {
                if let Err(e) = s.send(new_root) {
                    trace!("latest root send failed: {:?}", e);
                }
            });
            info!("new root {}", new_root);
        }

        let mut update_commitment_cache_time = Measure::start("update_commitment_cache");
        Self::update_commitment_cache(
            bank.clone(),
            bank_forks.read().unwrap().root(),
            progress.get_fork_stats(bank.slot()).unwrap().total_stake,
            lockouts_sender,
        );
        update_commitment_cache_time.stop();
        replay_timing.update_commitment_cache_us += update_commitment_cache_time.as_us();

        Self::push_vote(
            bank,
            vote_account_pubkey,
            identity_keypair,
            authorized_voter_keypairs,
            tower,
            switch_fork_decision,
            vote_signatures,
            *has_new_vote_been_rooted,
            replay_timing,
            voting_sender,
            wait_to_vote_slot,
        );
    }

    fn generate_vote_tx(
        node_keypair: &Keypair,
        bank: &Bank,
        vote_account_pubkey: &Pubkey,
        authorized_voter_keypairs: &[Arc<Keypair>],
        vote: VoteTransaction,
        switch_fork_decision: &SwitchForkDecision,
        vote_signatures: &mut Vec<Signature>,
        has_new_vote_been_rooted: bool,
        wait_to_vote_slot: Option<Slot>,
    ) -> Option<Transaction> {
        if !bank.is_startup_verification_complete() {
            info!("startup verification incomplete, so unable to vote");
            return None;
        }

        if authorized_voter_keypairs.is_empty() {
            return None;
        }
        if let Some(slot) = wait_to_vote_slot {
            if bank.slot() < slot {
                return None;
            }
        }
        let vote_account = match bank.get_vote_account(vote_account_pubkey) {
            None => {
                warn!(
                    "Vote account {} does not exist.  Unable to vote",
                    vote_account_pubkey,
                );
                return None;
            }
            Some(vote_account) => vote_account,
        };
        let vote_state = vote_account.vote_state();
        let vote_state = match vote_state.as_ref() {
            Err(_) => {
                warn!(
                    "Vote account {} is unreadable.  Unable to vote",
                    vote_account_pubkey,
                );
                return None;
            }
            Ok(vote_state) => vote_state,
        };

        if vote_state.node_pubkey != node_keypair.pubkey() {
            info!(
                "Vote account node_pubkey mismatch: {} (expected: {}).  Unable to vote",
                vote_state.node_pubkey,
                node_keypair.pubkey()
            );
            return None;
        }

        let authorized_voter_pubkey =
            if let Some(authorized_voter_pubkey) = vote_state.get_authorized_voter(bank.epoch()) {
                authorized_voter_pubkey
            } else {
                warn!(
                    "Vote account {} has no authorized voter for epoch {}.  Unable to vote",
                    vote_account_pubkey,
                    bank.epoch()
                );
                return None;
            };

        let authorized_voter_keypair = match authorized_voter_keypairs
            .iter()
            .find(|keypair| keypair.pubkey() == authorized_voter_pubkey)
        {
            None => {
                warn!("The authorized keypair {} for vote account {} is not available.  Unable to vote",
                      authorized_voter_pubkey, vote_account_pubkey);
                return None;
            }
            Some(authorized_voter_keypair) => authorized_voter_keypair,
        };

        // Send our last few votes along with the new one
        let vote_ix = switch_fork_decision
            .to_vote_instruction(
                vote,
                vote_account_pubkey,
                &authorized_voter_keypair.pubkey(),
            )
            .expect("Switch threshold failure should not lead to voting");

        let mut vote_tx = Transaction::new_with_payer(&[vote_ix], Some(&node_keypair.pubkey()));

        let blockhash = bank.last_blockhash();
        vote_tx.partial_sign(&[node_keypair], blockhash);
        vote_tx.partial_sign(&[authorized_voter_keypair.as_ref()], blockhash);

        if !has_new_vote_been_rooted {
            vote_signatures.push(vote_tx.signatures[0]);
            if vote_signatures.len() > MAX_VOTE_SIGNATURES {
                vote_signatures.remove(0);
            }
        } else {
            vote_signatures.clear();
        }

        Some(vote_tx)
    }

    #[allow(clippy::too_many_arguments)]
    fn refresh_last_vote(
        tower: &mut Tower,
        heaviest_bank_on_same_fork: &Bank,
        my_latest_landed_vote: Slot,
        vote_account_pubkey: &Pubkey,
        identity_keypair: &Keypair,
        authorized_voter_keypairs: &[Arc<Keypair>],
        vote_signatures: &mut Vec<Signature>,
        has_new_vote_been_rooted: bool,
        last_vote_refresh_time: &mut LastVoteRefreshTime,
        voting_sender: &Sender<VoteOp>,
        wait_to_vote_slot: Option<Slot>,
    ) {
        let last_voted_slot = tower.last_voted_slot();
        if last_voted_slot.is_none() {
            return;
        }

        // Refresh the vote if our latest vote hasn't landed, and the recent blockhash of the
        // last attempt at a vote transaction has expired
        let last_voted_slot = last_voted_slot.unwrap();
        if my_latest_landed_vote > last_voted_slot
            && last_vote_refresh_time.last_print_time.elapsed().as_secs() >= 1
        {
            last_vote_refresh_time.last_print_time = Instant::now();
            info!(
                "Last landed vote for slot {} in bank {} is greater than the current last vote for slot: {} tracked by Tower",
                my_latest_landed_vote,
                heaviest_bank_on_same_fork.slot(),
                last_voted_slot
            );
        }
        if my_latest_landed_vote >= last_voted_slot
            || heaviest_bank_on_same_fork
                .is_hash_valid_for_age(&tower.last_vote_tx_blockhash(), MAX_PROCESSING_AGE)
            // In order to avoid voting on multiple forks all past MAX_PROCESSING_AGE that don't
            // include the last voted blockhash
            || last_vote_refresh_time.last_refresh_time.elapsed().as_millis() < MAX_VOTE_REFRESH_INTERVAL_MILLIS as u128
        {
            return;
        }

        // TODO: check the timestamp in this vote is correct, i.e. it shouldn't
        // have changed from the original timestamp of the vote.
        let vote_tx = Self::generate_vote_tx(
            identity_keypair,
            heaviest_bank_on_same_fork,
            vote_account_pubkey,
            authorized_voter_keypairs,
            tower.last_vote(),
            &SwitchForkDecision::SameFork,
            vote_signatures,
            has_new_vote_been_rooted,
            wait_to_vote_slot,
        );

        if let Some(vote_tx) = vote_tx {
            let recent_blockhash = vote_tx.message.recent_blockhash;
            tower.refresh_last_vote_tx_blockhash(recent_blockhash);

            // Send the votes to the TPU and gossip for network propagation
            let hash_string = format!("{}", recent_blockhash);
            datapoint_info!(
                "refresh_vote",
                ("last_voted_slot", last_voted_slot, i64),
                ("target_bank_slot", heaviest_bank_on_same_fork.slot(), i64),
                ("target_bank_hash", hash_string, String),
            );
            voting_sender
                .send(VoteOp::RefreshVote {
                    tx: vote_tx,
                    last_voted_slot,
                })
                .unwrap_or_else(|err| warn!("Error: {:?}", err));
            last_vote_refresh_time.last_refresh_time = Instant::now();
        }
    }

    #[allow(clippy::too_many_arguments)]
    fn push_vote(
        bank: &Bank,
        vote_account_pubkey: &Pubkey,
        identity_keypair: &Keypair,
        authorized_voter_keypairs: &[Arc<Keypair>],
        tower: &mut Tower,
        switch_fork_decision: &SwitchForkDecision,
        vote_signatures: &mut Vec<Signature>,
        has_new_vote_been_rooted: bool,
        replay_timing: &mut ReplayTiming,
        voting_sender: &Sender<VoteOp>,
        wait_to_vote_slot: Option<Slot>,
    ) {
        let mut generate_time = Measure::start("generate_vote");
        let vote_tx = Self::generate_vote_tx(
            identity_keypair,
            bank,
            vote_account_pubkey,
            authorized_voter_keypairs,
            tower.last_vote(),
            switch_fork_decision,
            vote_signatures,
            has_new_vote_been_rooted,
            wait_to_vote_slot,
        );
        generate_time.stop();
        replay_timing.generate_vote_us += generate_time.as_us();
        if let Some(vote_tx) = vote_tx {
            tower.refresh_last_vote_tx_blockhash(vote_tx.message.recent_blockhash);

            let saved_tower = SavedTower::new(tower, identity_keypair).unwrap_or_else(|err| {
                error!("Unable to create saved tower: {:?}", err);
                std::process::exit(1);
            });

            let tower_slots = tower.tower_slots();
            voting_sender
                .send(VoteOp::PushVote {
                    tx: vote_tx,
                    tower_slots,
                    saved_tower: SavedTowerVersions::from(saved_tower),
                })
                .unwrap_or_else(|err| warn!("Error: {:?}", err));
        }
    }

    fn update_commitment_cache(
        bank: Arc<Bank>,
        root: Slot,
        total_stake: Stake,
        lockouts_sender: &Sender<CommitmentAggregationData>,
    ) {
        if let Err(e) =
            lockouts_sender.send(CommitmentAggregationData::new(bank, root, total_stake))
        {
            trace!("lockouts_sender failed: {:?}", e);
        }
    }

    fn reset_poh_recorder(
        my_pubkey: &Pubkey,
        blockstore: &Blockstore,
        bank: &Arc<Bank>,
        poh_recorder: &RwLock<PohRecorder>,
        leader_schedule_cache: &LeaderScheduleCache,
    ) {
        let next_leader_slot = leader_schedule_cache.next_leader_slot(
            my_pubkey,
            bank.slot(),
            bank,
            Some(blockstore),
            GRACE_TICKS_FACTOR * MAX_GRACE_SLOTS,
        );
        poh_recorder
            .write()
            .unwrap()
            .reset(bank.clone(), next_leader_slot);

        let next_leader_msg = if let Some(next_leader_slot) = next_leader_slot {
            format!("My next leader slot is {}", next_leader_slot.0)
        } else {
            "I am not in the leader schedule yet".to_owned()
        };

        info!(
            "{} reset PoH to tick {} (within slot {}). {}",
            my_pubkey,
            bank.tick_height(),
            bank.slot(),
            next_leader_msg,
        );
    }

    #[allow(clippy::too_many_arguments)]
    fn replay_active_banks(
        blockstore: &Blockstore,
        bank_forks: &RwLock<BankForks>,
        my_pubkey: &Pubkey,
        vote_account: &Pubkey,
        progress: &mut ProgressMap,
        transaction_status_sender: Option<&TransactionStatusSender>,
        cache_block_meta_sender: Option<&CacheBlockMetaSender>,
        verify_recyclers: &VerifyRecyclers,
        heaviest_subtree_fork_choice: &mut HeaviestSubtreeForkChoice,
        replay_vote_sender: &ReplayVoteSender,
        bank_notification_sender: &Option<BankNotificationSender>,
        rewards_recorder_sender: &Option<RewardsRecorderSender>,
        rpc_subscriptions: &Arc<RpcSubscriptions>,
        duplicate_slots_tracker: &mut DuplicateSlotsTracker,
        gossip_duplicate_confirmed_slots: &GossipDuplicateConfirmedSlots,
        epoch_slots_frozen_slots: &mut EpochSlotsFrozenSlots,
        unfrozen_gossip_verified_vote_hashes: &mut UnfrozenGossipVerifiedVoteHashes,
        latest_validator_votes_for_frozen_banks: &mut LatestValidatorVotesForFrozenBanks,
        cluster_slots_update_sender: &ClusterSlotsUpdateSender,
        cost_update_sender: &Sender<CostUpdate>,
        duplicate_slots_to_repair: &mut DuplicateSlotsToRepair,
        ancestor_hashes_replay_update_sender: &AncestorHashesReplayUpdateSender,
        block_metadata_notifier: Option<BlockMetadataNotifierLock>,
        transaction_cost_metrics_sender: Option<&TransactionCostMetricsSender>,
        replay_timing: &mut ReplayTiming,
    ) -> bool {
        // Writable
        let mut did_complete_bank = false;
        let mut tx_count = 0;
        let progress = RwLock::new(progress);
        let longest_replay_time_us = AtomicU64::new(0);

        // Read only
        let blockstore = RwLock::new(blockstore);
        let my_pubkey = RwLock::new(my_pubkey);
        let vote_account = RwLock::new(vote_account);
        let transaction_status_sender = RwLock::new(transaction_status_sender);
        let verify_recyclers = RwLock::new(verify_recyclers);
        let replay_vote_sender = RwLock::new(replay_vote_sender);
        let transaction_cost_metrics_sender = RwLock::new(transaction_cost_metrics_sender);
        let bank_forks_read_lock = bank_forks.read().unwrap();
        let active_banks = bank_forks_read_lock.active_banks();

        let replay_result_vec: Vec<ReplaySlotFromBlockstore> = PAR_THREAD_POOL.install(|| {
            active_banks
                .into_par_iter()
                .map(|bank| {
                    let mut replay_result = ReplaySlotFromBlockstore {
                        slot_is_dead: false,
                        bank,
                        replay_result: None,
                    };
                    let idx = PAR_THREAD_POOL.current_thread_index().unwrap();
                    let bank_slot = bank.slot();
                    warn!(
                        "REPLAY ACTIVE BANK START: SLOT {} THREAD IDX {}",
                        bank_slot, idx
                    );
                    let mut progress_lock = progress.write().unwrap();
                    if progress_lock
                        .get(&bank_slot)
                        .map(|p| p.is_dead)
                        .unwrap_or(false)
                    {
                        // If the fork was marked as dead, don't replay it
                        debug!("bank_slot {:?} is marked dead", bank_slot);
                        replay_result.slot_is_dead = true;
                        return replay_result;
                    }

                    let parent_slot = bank.parent_slot();
                    let prev_leader_slot = progress_lock.get_bank_prev_leader_slot(bank);
                    let (num_blocks_on_fork, num_dropped_blocks_on_fork) = {
                        let stats = progress_lock
                            .get(&parent_slot)
                            .expect("parent of active bank must exist in progress map");
                        let num_blocks_on_fork = stats.num_blocks_on_fork + 1;
                        let new_dropped_blocks = bank.slot() - parent_slot - 1;
                        let num_dropped_blocks_on_fork =
                            stats.num_dropped_blocks_on_fork + new_dropped_blocks;
                        (num_blocks_on_fork, num_dropped_blocks_on_fork)
                    };

                    let bank_progress = progress_lock.entry(bank.slot()).or_insert_with(|| {
                        ForkProgress::new_from_bank(
                            bank,
                            &my_pubkey.read().unwrap(),
                            &vote_account.read().unwrap(),
                            prev_leader_slot,
                            num_blocks_on_fork,
                            num_dropped_blocks_on_fork,
                        )
                    });

                    let replay_stats = bank_progress.replay_stats.clone();
                    let replay_progress = bank_progress.replay_progress.clone();
                    drop(progress_lock);

                    if bank.collector_id() != *my_pubkey.read().unwrap() {
                        warn!(
                            "REPLAY ACTIVE BANK BLOCKSTORE START: SLOT {} THREAD IDX {}",
                            bank_slot, idx
                        );
                        let mut replay_blockstore_time =
                            Measure::start("replay_blockstore_into_bank");
                        let blockstore_result = Self::replay_blockstore_into_bank(
                            bank,
                            &blockstore.read().unwrap(),
                            &replay_stats,
                            &replay_progress,
                            *transaction_status_sender.read().unwrap(),
                            &replay_vote_sender.read().unwrap(),
                            *transaction_cost_metrics_sender.read().unwrap(),
                            &verify_recyclers.read().unwrap(),
                        );
                        replay_blockstore_time.stop();
                        warn!(
                            "REPLAY ACTIVE BANK BLOCKSTORE END: SLOT {} THREAD IDX {}",
                            bank_slot, idx
                        );
                        longest_replay_time_us
                            .fetch_max(replay_blockstore_time.as_us(), Ordering::Relaxed);
                        replay_result.replay_result = Some(blockstore_result);
                    }
                    replay_result
                })
                .collect()
        });
        replay_timing.replay_blockstore_us += longest_replay_time_us.load(Ordering::Relaxed);

        let mut execute_timings = ExecuteTimings::default();
        for replay_result in replay_result_vec {
            if replay_result.slot_is_dead {
                continue;
            }

            let bank = replay_result.bank;
            let bank_slot = bank.slot();
            if let Some(replay_result) = replay_result.replay_result {
                match replay_result {
                    Ok(replay_tx_count) => tx_count += replay_tx_count,
                    Err(err) => {
                        // Error means the slot needs to be marked as dead
                        Self::mark_dead_slot(
                            &blockstore.read().unwrap(),
                            bank,
                            bank_forks_read_lock.root(),
                            &err,
                            rpc_subscriptions,
                            duplicate_slots_tracker,
                            gossip_duplicate_confirmed_slots,
                            epoch_slots_frozen_slots,
                            &mut progress.write().unwrap(),
                            heaviest_subtree_fork_choice,
                            duplicate_slots_to_repair,
                            ancestor_hashes_replay_update_sender,
                        );
                        // If the bank was corrupted, don't try to run the below logic to check if the
                        // bank is completed
                        continue;
                    }
                }
            }

            assert_eq!(bank_slot, bank.slot());
            if bank.is_complete() {
                warn!("REPLAY ACTIVE BANK COMPLETED SLOT {}", bank_slot);
                let mut bank_complete_time = Measure::start("bank_complete_time");

                let mut progress_lock = progress.write().unwrap();
                let bank_progress = progress_lock
                    .get_mut(&bank.slot())
                    .expect("Bank fork progress entry is missing");

                let replay_stats = bank_progress.replay_stats.clone();
                let r_replay_stats = replay_stats.read().unwrap();
                let replay_progress = bank_progress.replay_progress.clone();
                let r_replay_progress = replay_progress.read().unwrap();
                debug!("bank {} is completed replay from blockstore, contribute to update cost with {:?}",
                    bank.slot(),
                    r_replay_stats.execute_timings
                    );
                did_complete_bank = true;
                info!("bank frozen: {}", bank.slot());
                let _ = cluster_slots_update_sender.send(vec![bank_slot]);
                if let Some(transaction_status_sender) = *transaction_status_sender.read().unwrap()
                {
                    transaction_status_sender.send_transaction_status_freeze_message(bank);
                }
                bank.freeze();
                // report cost tracker stats
                cost_update_sender
                    .send(CostUpdate::FrozenBank { bank: bank.clone() })
                    .unwrap_or_else(|err| {
                        warn!("cost_update_sender failed sending bank stats: {:?}", err)
                    });

                assert_ne!(bank.hash(), Hash::default());
                // Needs to be updated before `check_slot_agrees_with_cluster()` so that
                // any updates in `check_slot_agrees_with_cluster()` on fork choice take
                // effect
                heaviest_subtree_fork_choice.add_new_leaf_slot(
                    (bank.slot(), bank.hash()),
                    Some((bank.parent_slot(), bank.parent_hash())),
                );

                bank_progress.fork_stats.bank_hash = Some(bank.hash());
                drop(progress_lock);

                let bank_frozen_state = BankFrozenState::new_from_state(
                    bank.slot(),
                    bank.hash(),
                    duplicate_slots_tracker,
                    gossip_duplicate_confirmed_slots,
                    heaviest_subtree_fork_choice,
                    epoch_slots_frozen_slots,
                );
                check_slot_agrees_with_cluster(
                    bank.slot(),
                    bank_forks_read_lock.root(),
                    &blockstore.read().unwrap(),
                    duplicate_slots_tracker,
                    epoch_slots_frozen_slots,
                    heaviest_subtree_fork_choice,
                    duplicate_slots_to_repair,
                    ancestor_hashes_replay_update_sender,
                    SlotStateUpdate::BankFrozen(bank_frozen_state),
                );
                if let Some(sender) = bank_notification_sender {
                    sender
                        .send(BankNotification::Frozen(bank.clone()))
                        .unwrap_or_else(|err| warn!("bank_notification_sender failed: {:?}", err));
                }
                blockstore_processor::cache_block_meta(bank, cache_block_meta_sender);

                let bank_hash = bank.hash();
                if let Some(new_frozen_voters) =
                    unfrozen_gossip_verified_vote_hashes.remove_slot_hash(bank.slot(), &bank_hash)
                {
                    for pubkey in new_frozen_voters {
                        latest_validator_votes_for_frozen_banks.check_add_vote(
                            pubkey,
                            bank.slot(),
                            Some(bank_hash),
                            false,
                        );
                    }
                }
                Self::record_rewards(bank, rewards_recorder_sender);
                if let Some(ref block_metadata_notifier) = block_metadata_notifier {
                    let block_metadata_notifier = block_metadata_notifier.read().unwrap();
                    block_metadata_notifier.notify_block_metadata(
                        bank.slot(),
                        &bank.last_blockhash().to_string(),
                        &bank.rewards,
                        Some(bank.clock().unix_timestamp),
                        Some(bank.block_height()),
                    )
                }
                bank_complete_time.stop();

                r_replay_stats.report_stats(
                    bank.slot(),
                    r_replay_progress.num_entries,
                    r_replay_progress.num_shreds,
                    bank_complete_time.as_us(),
                );
                execute_timings.accumulate(&r_replay_stats.execute_timings);
            } else {
                warn!("REPLAY ACTIVE BANK NOT COMPLETED: SLOT {}", bank_slot);
                warn!(
                    "bank {} not completed tick_height: {}, max_tick_height: {}",
                    bank.slot(),
                    bank.tick_height(),
                    bank.max_tick_height()
                );
            };
        }

        // Send accumulated execute-timings to cost_update_service.
        if !execute_timings.details.per_program_timings.is_empty() {
            cost_update_sender
                .send(CostUpdate::ExecuteTiming {
                    execute_timings: Box::new(execute_timings),
                })
                .unwrap_or_else(|err| warn!("cost_update_sender failed: {:?}", err));
        }

        inc_new_counter_info!("replay_stage-replay_transactions", tx_count);
        did_complete_bank
    }

    #[allow(clippy::too_many_arguments)]
    pub fn compute_bank_stats(
        my_vote_pubkey: &Pubkey,
        ancestors: &HashMap<u64, HashSet<u64>>,
        frozen_banks: &mut Vec<Arc<Bank>>,
        tower: &mut Tower,
        progress: &mut ProgressMap,
        vote_tracker: &VoteTracker,
        cluster_slots: &ClusterSlots,
        bank_forks: &RwLock<BankForks>,
        heaviest_subtree_fork_choice: &mut HeaviestSubtreeForkChoice,
        latest_validator_votes_for_frozen_banks: &mut LatestValidatorVotesForFrozenBanks,
    ) -> Vec<Slot> {
        frozen_banks.sort_by_key(|bank| bank.slot());
        let mut new_stats = vec![];
        for bank in frozen_banks {
            let bank_slot = bank.slot();
            // Only time progress map should be missing a bank slot
            // is if this node was the leader for this slot as those banks
            // are not replayed in replay_active_banks()
            {
                let is_computed = progress
                    .get_fork_stats_mut(bank_slot)
                    .expect("All frozen banks must exist in the Progress map")
                    .computed;
                if !is_computed {
                    // Check if our tower is behind, if so (and the feature migration flag is in use)
                    // overwrite with the newer bank.
                    if let (true, Some(vote_account)) = (
                        Tower::is_direct_vote_state_update_enabled(bank),
                        bank.get_vote_account(my_vote_pubkey),
                    ) {
                        if let Some(mut bank_vote_state) =
                            vote_account.vote_state().as_ref().ok().cloned()
                        {
                            if bank_vote_state.last_voted_slot()
                                > tower.vote_state.last_voted_slot()
                            {
                                info!(
                                    "Frozen bank vote state slot {:?}
                                    is newer than our local vote state slot {:?},
                                    adopting the bank vote state as our own.
                                    Bank votes: {:?}, root: {:?},
                                    Local votes: {:?}, root: {:?}",
                                    bank_vote_state.last_voted_slot(),
                                    tower.vote_state.last_voted_slot(),
                                    bank_vote_state.votes,
                                    bank_vote_state.root_slot,
                                    tower.vote_state.votes,
                                    tower.vote_state.root_slot
                                );

                                if let Some(local_root) = tower.vote_state.root_slot {
                                    if bank_vote_state
                                        .root_slot
                                        .map(|bank_root| local_root > bank_root)
                                        .unwrap_or(true)
                                    {
                                        // If the local root is larger than this on chain vote state
                                        // root (possible due to supermajority roots being set on
                                        // startup), then we need to adjust the tower
                                        bank_vote_state.root_slot = Some(local_root);
                                        bank_vote_state
                                            .votes
                                            .retain(|lockout| lockout.slot > local_root);
                                        info!(
                                            "Local root is larger than on chain root,
                                            overwrote bank root {:?} and updated votes {:?}",
                                            bank_vote_state.root_slot, bank_vote_state.votes
                                        );

                                        if let Some(first_vote) = bank_vote_state.votes.front() {
                                            assert!(ancestors
                                                .get(&first_vote.slot)
                                                .expect(
                                                    "Ancestors map must contain an
                                                        entry for all slots on this fork
                                                        greater than `local_root` and less
                                                        than `bank_slot`"
                                                )
                                                .contains(&local_root));
                                        }
                                    }
                                }

                                tower.vote_state.root_slot = bank_vote_state.root_slot;
                                tower.vote_state.votes = bank_vote_state.votes;
                            }
                        }
                    }
                    let computed_bank_state = Tower::collect_vote_lockouts(
                        my_vote_pubkey,
                        bank_slot,
                        &bank.vote_accounts(),
                        ancestors,
                        |slot| progress.get_hash(slot),
                        latest_validator_votes_for_frozen_banks,
                    );
                    // Notify any listeners of the votes found in this newly computed
                    // bank
                    heaviest_subtree_fork_choice.compute_bank_stats(
                        bank,
                        tower,
                        latest_validator_votes_for_frozen_banks,
                    );
                    let ComputedBankState {
                        voted_stakes,
                        total_stake,
                        lockout_intervals,
                        my_latest_landed_vote,
                        ..
                    } = computed_bank_state;
                    let stats = progress
                        .get_fork_stats_mut(bank_slot)
                        .expect("All frozen banks must exist in the Progress map");
                    stats.total_stake = total_stake;
                    stats.voted_stakes = voted_stakes;
                    stats.lockout_intervals = lockout_intervals;
                    stats.block_height = bank.block_height();
                    stats.my_latest_landed_vote = my_latest_landed_vote;
                    stats.computed = true;
                    new_stats.push(bank_slot);
                    datapoint_info!(
                        "bank_weight",
                        ("slot", bank_slot, i64),
                        // u128 too large for influx, convert to hex
                        ("weight", format!("{:X}", stats.weight), String),
                    );
                    info!(
                        "{} slot_weight: {} {} {} {}",
                        my_vote_pubkey,
                        bank_slot,
                        stats.weight,
                        stats.fork_weight,
                        bank.parent().map(|b| b.slot()).unwrap_or(0)
                    );
                }
            }

            Self::update_propagation_status(
                progress,
                bank_slot,
                bank_forks,
                vote_tracker,
                cluster_slots,
            );

            let stats = progress
                .get_fork_stats_mut(bank_slot)
                .expect("All frozen banks must exist in the Progress map");

            stats.vote_threshold =
                tower.check_vote_stake_threshold(bank_slot, &stats.voted_stakes, stats.total_stake);
            stats.is_locked_out = tower.is_locked_out(
                bank_slot,
                ancestors
                    .get(&bank_slot)
                    .expect("Ancestors map should contain slot for is_locked_out() check"),
            );
            stats.has_voted = tower.has_voted(bank_slot);
            stats.is_recent = tower.is_recent(bank_slot);
        }
        new_stats
    }

    fn update_propagation_status(
        progress: &mut ProgressMap,
        slot: Slot,
        bank_forks: &RwLock<BankForks>,
        vote_tracker: &VoteTracker,
        cluster_slots: &ClusterSlots,
    ) {
        // If propagation has already been confirmed, return
        if progress.get_leader_propagation_slot_must_exist(slot).0 {
            return;
        }

        // Otherwise we have to check the votes for confirmation
        let mut propagated_stats = progress
            .get_propagated_stats_mut(slot)
            .unwrap_or_else(|| panic!("slot={} must exist in ProgressMap", slot));

        if propagated_stats.slot_vote_tracker.is_none() {
            propagated_stats.slot_vote_tracker = vote_tracker.get_slot_vote_tracker(slot);
        }
        let slot_vote_tracker = propagated_stats.slot_vote_tracker.clone();

        if propagated_stats.cluster_slot_pubkeys.is_none() {
            propagated_stats.cluster_slot_pubkeys = cluster_slots.lookup(slot);
        }
        let cluster_slot_pubkeys = propagated_stats.cluster_slot_pubkeys.clone();

        let newly_voted_pubkeys = slot_vote_tracker
            .as_ref()
            .and_then(|slot_vote_tracker| {
                slot_vote_tracker.write().unwrap().get_voted_slot_updates()
            })
            .unwrap_or_default();

        let cluster_slot_pubkeys = cluster_slot_pubkeys
            .map(|v| v.read().unwrap().keys().cloned().collect())
            .unwrap_or_default();

        Self::update_fork_propagated_threshold_from_votes(
            progress,
            newly_voted_pubkeys,
            cluster_slot_pubkeys,
            slot,
            bank_forks,
        );
    }

    // Given a heaviest bank, `heaviest_bank` and the next votable bank
    // `heaviest_bank_on_same_voted_fork` as the validator's last vote, return
    // a bank to vote on, a bank to reset to,
    pub fn select_vote_and_reset_forks(
        heaviest_bank: &Arc<Bank>,
        // Should only be None if there was no previous vote
        heaviest_bank_on_same_voted_fork: Option<&Arc<Bank>>,
        ancestors: &HashMap<u64, HashSet<u64>>,
        descendants: &HashMap<u64, HashSet<u64>>,
        progress: &ProgressMap,
        tower: &mut Tower,
        latest_validator_votes_for_frozen_banks: &LatestValidatorVotesForFrozenBanks,
        fork_choice: &HeaviestSubtreeForkChoice,
    ) -> SelectVoteAndResetForkResult {
        // Try to vote on the actual heaviest fork. If the heaviest bank is
        // locked out or fails the threshold check, the validator will:
        // 1) Not continue to vote on current fork, waiting for lockouts to expire/
        //    threshold check to pass
        // 2) Will reset PoH to heaviest fork in order to make sure the heaviest
        //    fork is propagated
        // This above behavior should ensure correct voting and resetting PoH
        // behavior under all cases:
        // 1) The best "selected" bank is on same fork
        // 2) The best "selected" bank is on a different fork,
        //    switch_threshold fails
        // 3) The best "selected" bank is on a different fork,
        //    switch_threshold succeeds
        let mut failure_reasons = vec![];
        let selected_fork = {
            let switch_fork_decision = tower.check_switch_threshold(
                heaviest_bank.slot(),
                ancestors,
                descendants,
                progress,
                heaviest_bank.total_epoch_stake(),
                heaviest_bank
                    .epoch_vote_accounts(heaviest_bank.epoch())
                    .expect("Bank epoch vote accounts must contain entry for the bank's own epoch"),
                latest_validator_votes_for_frozen_banks,
                fork_choice,
            );

            match switch_fork_decision {
                SwitchForkDecision::FailedSwitchThreshold(_, _) => {
                    let reset_bank = heaviest_bank_on_same_voted_fork;
                    // If we can't switch and our last vote was on a non-duplicate/confirmed slot, then
                    // reset to the the next votable bank on the same fork as our last vote,
                    // but don't vote.

                    // We don't just reset to the heaviest fork when switch threshold fails because
                    // a situation like this can occur:

                    /* Figure 1:
                                  slot 0
                                    |
                                  slot 1
                                /        \
                    slot 2 (last vote)     |
                                |      slot 8 (10%)
                        slot 4 (9%)
                    */

                    // Imagine 90% of validators voted on slot 4, but only 9% landed. If everybody that fails
                    // the switch threshold abandons slot 4 to build on slot 8 (because it's *currently* heavier),
                    // then there will be no blocks to include the votes for slot 4, and the network halts
                    // because 90% of validators can't vote
                    info!(
                        "Waiting to switch vote to {}, resetting to slot {:?} for now",
                        heaviest_bank.slot(),
                        reset_bank.as_ref().map(|b| b.slot()),
                    );
                    failure_reasons.push(HeaviestForkFailures::FailedSwitchThreshold(
                        heaviest_bank.slot(),
                    ));
                    reset_bank.map(|b| (b, switch_fork_decision))
                }
                SwitchForkDecision::FailedSwitchDuplicateRollback(latest_duplicate_ancestor) => {
                    // If we can't switch and our last vote was on an unconfirmed, duplicate slot,
                    // then we need to reset to the heaviest bank, even if the heaviest bank is not
                    // a descendant of the last vote (usually for switch threshold failures we reset
                    // to the heaviest descendant of the last vote, but in this case, the last vote
                    // was on a duplicate branch). This is because in the case of *unconfirmed* duplicate
                    // slots, somebody needs to generate an alternative branch to escape a situation
                    // like a 50-50 split  where both partitions have voted on different versions of the
                    // same duplicate slot.

                    // Unlike the situation described in `Figure 1` above, this is safe. To see why,
                    // imagine the same situation described in Figure 1 above occurs, but slot 2 is
                    // a duplicate block. There are now a few cases:
                    //
                    // Note first that DUPLICATE_THRESHOLD + SWITCH_FORK_THRESHOLD + DUPLICATE_LIVENESS_THRESHOLD = 1;
                    //
                    // 1) > DUPLICATE_THRESHOLD of the network voted on some version of slot 2. Because duplicate slots can be confirmed
                    // by gossip, unlike the situation described in `Figure 1`, we don't need those
                    // votes to land in a descendant to confirm slot 2. Once slot 2 is confirmed by
                    // gossip votes, that fork is added back to the fork choice set and falls back into
                    // normal fork choice, which is covered by the `FailedSwitchThreshold` case above
                    // (everyone will resume building on their last voted fork, slot 4, since slot 8
                    // doesn't have for switch threshold)
                    //
                    // 2) <= DUPLICATE_THRESHOLD of the network voted on some version of slot 2, > SWITCH_FORK_THRESHOLD of the network voted
                    // on slot 8. Then everybody abandons the duplicate fork from fork choice and both builds
                    // on slot 8's fork. They can also vote on slot 8's fork because it has sufficient weight
                    // to pass the switching threshold
                    //
                    // 3) <= DUPLICATE_THRESHOLD of the network voted on some version of slot 2, <= SWITCH_FORK_THRESHOLD of the network voted
                    // on slot 8. This means more than DUPLICATE_LIVENESS_THRESHOLD of the network is gone, so we cannot
                    // guarantee progress anyways

                    // Note the heaviest fork is never descended from a known unconfirmed duplicate slot
                    // because the fork choice rule ensures that (marks it as an invalid candidate),
                    // thus it's safe to use as the reset bank.
                    let reset_bank = Some(heaviest_bank);
                    info!(
                        "Waiting to switch vote to {}, resetting to slot {:?} for now, latest duplicate ancestor: {:?}",
                        heaviest_bank.slot(),
                        reset_bank.as_ref().map(|b| b.slot()),
                        latest_duplicate_ancestor,
                    );
                    failure_reasons.push(HeaviestForkFailures::FailedSwitchThreshold(
                        heaviest_bank.slot(),
                    ));
                    reset_bank.map(|b| (b, switch_fork_decision))
                }
                _ => Some((heaviest_bank, switch_fork_decision)),
            }
        };

        if let Some((bank, switch_fork_decision)) = selected_fork {
            let (is_locked_out, vote_threshold, is_leader_slot, fork_weight) = {
                let fork_stats = progress.get_fork_stats(bank.slot()).unwrap();
                let propagated_stats = &progress.get_propagated_stats(bank.slot()).unwrap();
                (
                    fork_stats.is_locked_out,
                    fork_stats.vote_threshold,
                    propagated_stats.is_leader_slot,
                    fork_stats.weight,
                )
            };

            let propagation_confirmed = is_leader_slot
                || progress
                    .get_leader_propagation_slot_must_exist(bank.slot())
                    .0;

            if is_locked_out {
                failure_reasons.push(HeaviestForkFailures::LockedOut(bank.slot()));
            }
            if !vote_threshold {
                failure_reasons.push(HeaviestForkFailures::FailedThreshold(bank.slot()));
            }
            if !propagation_confirmed {
                failure_reasons.push(HeaviestForkFailures::NoPropagatedConfirmation(bank.slot()));
            }

            if !is_locked_out
                && vote_threshold
                && propagation_confirmed
                && switch_fork_decision.can_vote()
            {
                info!("voting: {} {}", bank.slot(), fork_weight);
                SelectVoteAndResetForkResult {
                    vote_bank: Some((bank.clone(), switch_fork_decision)),
                    reset_bank: Some(bank.clone()),
                    heaviest_fork_failures: failure_reasons,
                }
            } else {
                SelectVoteAndResetForkResult {
                    vote_bank: None,
                    reset_bank: Some(bank.clone()),
                    heaviest_fork_failures: failure_reasons,
                }
            }
        } else {
            SelectVoteAndResetForkResult {
                vote_bank: None,
                reset_bank: None,
                heaviest_fork_failures: failure_reasons,
            }
        }
    }

    fn update_fork_propagated_threshold_from_votes(
        progress: &mut ProgressMap,
        mut newly_voted_pubkeys: Vec<Pubkey>,
        mut cluster_slot_pubkeys: Vec<Pubkey>,
        fork_tip: Slot,
        bank_forks: &RwLock<BankForks>,
    ) {
        let mut current_leader_slot = progress.get_latest_leader_slot_must_exist(fork_tip);
        let mut did_newly_reach_threshold = false;
        let root = bank_forks.read().unwrap().root();
        loop {
            // These cases mean confirmation of propagation on any earlier
            // leader blocks must have been reached
            if current_leader_slot == None || current_leader_slot.unwrap() < root {
                break;
            }

            let leader_propagated_stats = progress
                .get_propagated_stats_mut(current_leader_slot.unwrap())
                .expect("current_leader_slot >= root, so must exist in the progress map");

            // If a descendant has reached propagation threshold, then
            // all its ancestor banks have also reached propagation
            // threshold as well (Validators can't have voted for a
            // descendant without also getting the ancestor block)
            if leader_propagated_stats.is_propagated ||
                // If there's no new validators to record, and there's no
                // newly achieved threshold, then there's no further
                // information to propagate backwards to past leader blocks
                (newly_voted_pubkeys.is_empty() && cluster_slot_pubkeys.is_empty() &&
                !did_newly_reach_threshold)
            {
                break;
            }

            // We only iterate through the list of leader slots by traversing
            // the linked list of 'prev_leader_slot`'s outlined in the
            // `progress` map
            assert!(leader_propagated_stats.is_leader_slot);
            let leader_bank = bank_forks
                .read()
                .unwrap()
                .get(current_leader_slot.unwrap())
                .expect("Entry in progress map must exist in BankForks")
                .clone();

            did_newly_reach_threshold = Self::update_slot_propagated_threshold_from_votes(
                &mut newly_voted_pubkeys,
                &mut cluster_slot_pubkeys,
                &leader_bank,
                leader_propagated_stats,
                did_newly_reach_threshold,
            ) || did_newly_reach_threshold;

            // Now jump to process the previous leader slot
            current_leader_slot = leader_propagated_stats.prev_leader_slot;
        }
    }

    fn update_slot_propagated_threshold_from_votes(
        newly_voted_pubkeys: &mut Vec<Pubkey>,
        cluster_slot_pubkeys: &mut Vec<Pubkey>,
        leader_bank: &Bank,
        leader_propagated_stats: &mut PropagatedStats,
        did_child_reach_threshold: bool,
    ) -> bool {
        // Track whether this slot newly confirm propagation
        // throughout the network (switched from is_propagated == false
        // to is_propagated == true)
        let mut did_newly_reach_threshold = false;

        // If a child of this slot confirmed propagation, then
        // we can return early as this implies this slot must also
        // be propagated
        if did_child_reach_threshold {
            if !leader_propagated_stats.is_propagated {
                leader_propagated_stats.is_propagated = true;
                return true;
            } else {
                return false;
            }
        }

        if leader_propagated_stats.is_propagated {
            return false;
        }

        // Remove the vote/node pubkeys that we already know voted for this
        // slot. These vote accounts/validator identities are safe to drop
        // because they don't to be ported back any further because earlier
        // parents must have:
        // 1) Also recorded these pubkeys already, or
        // 2) Already reached the propagation threshold, in which case
        //    they no longer need to track the set of propagated validators
        newly_voted_pubkeys.retain(|vote_pubkey| {
            let exists = leader_propagated_stats
                .propagated_validators
                .contains(vote_pubkey);
            leader_propagated_stats.add_vote_pubkey(
                *vote_pubkey,
                leader_bank.epoch_vote_account_stake(vote_pubkey),
            );
            !exists
        });

        cluster_slot_pubkeys.retain(|node_pubkey| {
            let exists = leader_propagated_stats
                .propagated_node_ids
                .contains(node_pubkey);
            leader_propagated_stats.add_node_pubkey(node_pubkey, leader_bank);
            !exists
        });

        if leader_propagated_stats.total_epoch_stake == 0
            || leader_propagated_stats.propagated_validators_stake as f64
                / leader_propagated_stats.total_epoch_stake as f64
                > SUPERMINORITY_THRESHOLD
        {
            leader_propagated_stats.is_propagated = true;
            did_newly_reach_threshold = true
        }

        did_newly_reach_threshold
    }

    fn mark_slots_confirmed(
        confirmed_forks: &[(Slot, Hash)],
        blockstore: &Blockstore,
        bank_forks: &RwLock<BankForks>,
        progress: &mut ProgressMap,
        duplicate_slots_tracker: &mut DuplicateSlotsTracker,
        fork_choice: &mut HeaviestSubtreeForkChoice,
        epoch_slots_frozen_slots: &mut EpochSlotsFrozenSlots,
        duplicate_slots_to_repair: &mut DuplicateSlotsToRepair,
        ancestor_hashes_replay_update_sender: &AncestorHashesReplayUpdateSender,
    ) {
        let root_slot = bank_forks.read().unwrap().root();
        for (slot, frozen_hash) in confirmed_forks.iter() {
            // This case should be guaranteed as false by confirm_forks()
            if let Some(false) = progress.is_supermajority_confirmed(*slot) {
                // Because supermajority confirmation will iterate through and update the
                // subtree in fork choice, only incur this cost if the slot wasn't already
                // confirmed
                progress.set_supermajority_confirmed_slot(*slot);
                // If the slot was confirmed, then it must be frozen. Otherwise, we couldn't
                // have replayed any of its descendants and figured out it was confirmed.
                assert!(*frozen_hash != Hash::default());

                let duplicate_confirmed_state = DuplicateConfirmedState::new_from_state(
                    *frozen_hash,
                    || false,
                    || Some(*frozen_hash),
                );
                check_slot_agrees_with_cluster(
                    *slot,
                    root_slot,
                    blockstore,
                    duplicate_slots_tracker,
                    epoch_slots_frozen_slots,
                    fork_choice,
                    duplicate_slots_to_repair,
                    ancestor_hashes_replay_update_sender,
                    SlotStateUpdate::DuplicateConfirmed(duplicate_confirmed_state),
                );
            }
        }
    }

    fn confirm_forks(
        tower: &Tower,
        voted_stakes: &VotedStakes,
        total_stake: Stake,
        progress: &ProgressMap,
        bank_forks: &RwLock<BankForks>,
    ) -> Vec<(Slot, Hash)> {
        let mut confirmed_forks = vec![];
        for (slot, prog) in progress.iter() {
            if !prog.fork_stats.is_supermajority_confirmed {
                let bank = bank_forks
                    .read()
                    .unwrap()
                    .get(*slot)
                    .expect("bank in progress must exist in BankForks")
                    .clone();
                let duration = prog
                    .replay_stats
                    .read()
                    .unwrap()
                    .started
                    .elapsed()
                    .as_millis();
                if bank.is_frozen() && tower.is_slot_confirmed(*slot, voted_stakes, total_stake) {
                    info!("validator fork confirmed {} {}ms", *slot, duration);
                    datapoint_info!("validator-confirmation", ("duration_ms", duration, i64));
                    confirmed_forks.push((*slot, bank.hash()));
                } else {
                    debug!(
                        "validator fork not confirmed {} {}ms {:?}",
                        *slot,
                        duration,
                        voted_stakes.get(slot)
                    );
                }
            }
        }
        confirmed_forks
    }

    #[allow(clippy::too_many_arguments)]
    pub fn handle_new_root(
        new_root: Slot,
        bank_forks: &RwLock<BankForks>,
        progress: &mut ProgressMap,
        accounts_background_request_sender: &AbsRequestSender,
        highest_confirmed_root: Option<Slot>,
        heaviest_subtree_fork_choice: &mut HeaviestSubtreeForkChoice,
        duplicate_slots_tracker: &mut DuplicateSlotsTracker,
        gossip_duplicate_confirmed_slots: &mut GossipDuplicateConfirmedSlots,
        unfrozen_gossip_verified_vote_hashes: &mut UnfrozenGossipVerifiedVoteHashes,
        has_new_vote_been_rooted: &mut bool,
        voted_signatures: &mut Vec<Signature>,
        epoch_slots_frozen_slots: &mut EpochSlotsFrozenSlots,
        drop_bank_sender: &Sender<Vec<Arc<Bank>>>,
    ) {
        let removed_banks = bank_forks.write().unwrap().set_root(
            new_root,
            accounts_background_request_sender,
            highest_confirmed_root,
        );

        drop_bank_sender
            .send(removed_banks)
            .unwrap_or_else(|err| warn!("bank drop failed: {:?}", err));

        // Dropping the bank_forks write lock and reacquiring as a read lock is
        // safe because updates to bank_forks are only made by a single thread.
        let r_bank_forks = bank_forks.read().unwrap();
        let new_root_bank = &r_bank_forks[new_root];
        if !*has_new_vote_been_rooted {
            for signature in voted_signatures.iter() {
                if new_root_bank.get_signature_status(signature).is_some() {
                    *has_new_vote_been_rooted = true;
                    break;
                }
            }
            if *has_new_vote_been_rooted {
                std::mem::take(voted_signatures);
            }
        }
        progress.handle_new_root(&r_bank_forks);
        heaviest_subtree_fork_choice.set_root((new_root, r_bank_forks.root_bank().hash()));
        let mut slots_ge_root = duplicate_slots_tracker.split_off(&new_root);
        // duplicate_slots_tracker now only contains entries >= `new_root`
        std::mem::swap(duplicate_slots_tracker, &mut slots_ge_root);

        let mut slots_ge_root = gossip_duplicate_confirmed_slots.split_off(&new_root);
        // gossip_confirmed_slots now only contains entries >= `new_root`
        std::mem::swap(gossip_duplicate_confirmed_slots, &mut slots_ge_root);

        unfrozen_gossip_verified_vote_hashes.set_root(new_root);
        let mut slots_ge_root = epoch_slots_frozen_slots.split_off(&new_root);
        // epoch_slots_frozen_slots now only contains entries >= `new_root`
        std::mem::swap(epoch_slots_frozen_slots, &mut slots_ge_root);
    }

    fn generate_new_bank_forks(
        blockstore: &Blockstore,
        bank_forks: &RwLock<BankForks>,
        leader_schedule_cache: &Arc<LeaderScheduleCache>,
        rpc_subscriptions: &Arc<RpcSubscriptions>,
        progress: &mut ProgressMap,
        replay_timing: &mut ReplayTiming,
    ) {
        // Find the next slot that chains to the old slot
        let mut generate_new_bank_forks_read_lock =
            Measure::start("generate_new_bank_forks_read_lock");
        let forks = bank_forks.read().unwrap();
        generate_new_bank_forks_read_lock.stop();

        let frozen_banks = forks.frozen_banks();
        let frozen_bank_slots: Vec<u64> = frozen_banks
            .keys()
            .cloned()
            .filter(|s| *s >= forks.root())
            .collect();
        let mut generate_new_bank_forks_get_slots_since =
            Measure::start("generate_new_bank_forks_get_slots_since");
        let next_slots = blockstore
            .get_slots_since(&frozen_bank_slots)
            .expect("Db error");
        generate_new_bank_forks_get_slots_since.stop();

        // Filter out what we've already seen
        trace!("generate new forks {:?}", {
            let mut next_slots = next_slots.iter().collect::<Vec<_>>();
            next_slots.sort();
            next_slots
        });
        let mut generate_new_bank_forks_loop = Measure::start("generate_new_bank_forks_loop");
        let mut new_banks = HashMap::new();
        for (parent_slot, children) in next_slots {
            let parent_bank = frozen_banks
                .get(&parent_slot)
                .expect("missing parent in bank forks")
                .clone();
            for child_slot in children {
                if forks.get(child_slot).is_some() || new_banks.get(&child_slot).is_some() {
                    trace!("child already active or frozen {}", child_slot);
                    continue;
                }
                let leader = leader_schedule_cache
                    .slot_leader_at(child_slot, Some(&parent_bank))
                    .unwrap();
                info!(
                    "new fork:{} parent:{} root:{}",
                    child_slot,
                    parent_slot,
                    forks.root()
                );
                let child_bank = Self::new_bank_from_parent_with_notify(
                    &parent_bank,
                    child_slot,
                    forks.root(),
                    &leader,
                    rpc_subscriptions,
                    NewBankOptions::default(),
                );
                let empty: Vec<Pubkey> = vec![];
                Self::update_fork_propagated_threshold_from_votes(
                    progress,
                    empty,
                    vec![leader],
                    parent_bank.slot(),
                    bank_forks,
                );
                new_banks.insert(child_slot, child_bank);
            }
        }
        drop(forks);
        generate_new_bank_forks_loop.stop();

        let mut generate_new_bank_forks_write_lock =
            Measure::start("generate_new_bank_forks_write_lock");
        let mut forks = bank_forks.write().unwrap();
        for (_, bank) in new_banks {
            forks.insert(bank);
        }
        generate_new_bank_forks_write_lock.stop();
        saturating_add_assign!(
            replay_timing.generate_new_bank_forks_read_lock_us,
            generate_new_bank_forks_read_lock.as_us()
        );
        saturating_add_assign!(
            replay_timing.generate_new_bank_forks_get_slots_since_us,
            generate_new_bank_forks_get_slots_since.as_us()
        );
        saturating_add_assign!(
            replay_timing.generate_new_bank_forks_loop_us,
            generate_new_bank_forks_loop.as_us()
        );
        saturating_add_assign!(
            replay_timing.generate_new_bank_forks_write_lock_us,
            generate_new_bank_forks_write_lock.as_us()
        );
    }

    fn new_bank_from_parent_with_notify(
        parent: &Arc<Bank>,
        slot: u64,
        root_slot: u64,
        leader: &Pubkey,
        rpc_subscriptions: &Arc<RpcSubscriptions>,
        new_bank_options: NewBankOptions,
    ) -> Bank {
        rpc_subscriptions.notify_slot(slot, parent.slot(), root_slot);
        Bank::new_from_parent_with_options(parent, leader, slot, new_bank_options)
    }

    fn record_rewards(bank: &Bank, rewards_recorder_sender: &Option<RewardsRecorderSender>) {
        if let Some(rewards_recorder_sender) = rewards_recorder_sender {
            let rewards = bank.rewards.read().unwrap();
            if !rewards.is_empty() {
                rewards_recorder_sender
                    .send((bank.slot(), rewards.clone()))
                    .unwrap_or_else(|err| warn!("rewards_recorder_sender failed: {:?}", err));
            }
        }
    }

    pub fn get_unlock_switch_vote_slot(cluster_type: ClusterType) -> Slot {
        match cluster_type {
            ClusterType::Development => 0,
            ClusterType::Devnet => 0,
            // Epoch 63
            ClusterType::Testnet => 21_692_256,
            // 400_000 slots into epoch 61
            ClusterType::MainnetBeta => 26_752_000,
        }
    }

    pub fn join(self) -> thread::Result<()> {
        self.commitment_service.join()?;
        self.t_replay.join().map(|_| ())
    }
}

#[cfg(test)]
pub(crate) mod tests {
    use {
        super::*,
        crate::{
            broadcast_stage::RetransmitSlotsReceiver,
            consensus::Tower,
            progress_map::{ValidatorStakeInfo, RETRANSMIT_BASE_DELAY_MS},
            replay_stage::ReplayStage,
            tree_diff::TreeDiff,
            vote_simulator::{self, VoteSimulator},
        },
        crossbeam_channel::unbounded,
        solana_entry::entry::{self, Entry},
        solana_gossip::{cluster_info::Node, crds::Cursor},
        solana_ledger::{
            blockstore::{entries_to_test_shreds, make_slot_entries, BlockstoreError},
            create_new_tmp_ledger,
            genesis_utils::{create_genesis_config, create_genesis_config_with_leader},
            get_tmp_ledger_path,
            shred::{Shred, ShredFlags, LEGACY_SHRED_DATA_CAPACITY},
        },
        solana_rpc::{
            optimistically_confirmed_bank_tracker::OptimisticallyConfirmedBank,
            rpc::{create_test_transaction_entries, populate_blockstore_for_tests},
        },
        solana_runtime::{
            accounts_background_service::AbsRequestSender,
            commitment::BlockCommitment,
            genesis_utils::{GenesisConfigInfo, ValidatorVoteKeypairs},
        },
        solana_sdk::{
            clock::NUM_CONSECUTIVE_LEADER_SLOTS,
            genesis_config,
            hash::{hash, Hash},
            instruction::InstructionError,
            poh_config::PohConfig,
            signature::{Keypair, Signer},
            system_transaction,
            transaction::TransactionError,
        },
        solana_streamer::socket::SocketAddrSpace,
        solana_transaction_status::VersionedTransactionWithStatusMeta,
        solana_vote_program::{
            vote_state::{VoteState, VoteStateVersions},
            vote_transaction,
        },
        std::{
            fs::remove_dir_all,
            iter,
            sync::{atomic::AtomicU64, Arc, RwLock},
        },
        trees::{tr, Tree},
    };

    #[test]
    fn test_is_partition_detected() {
        let (VoteSimulator { bank_forks, .. }, _) = setup_default_forks(1, None::<GenerateVotes>);
        let ancestors = bank_forks.read().unwrap().ancestors();
        // Last vote 1 is an ancestor of the heaviest slot 3, no partition
        assert!(!ReplayStage::is_partition_detected(&ancestors, 1, 3));
        // Last vote 1 is an ancestor of the from heaviest slot 1, no partition
        assert!(!ReplayStage::is_partition_detected(&ancestors, 3, 3));
        // Last vote 2 is not an ancestor of the heaviest slot 3,
        // partition detected!
        assert!(ReplayStage::is_partition_detected(&ancestors, 2, 3));
        // Last vote 4 is not an ancestor of the heaviest slot 3,
        // partition detected!
        assert!(ReplayStage::is_partition_detected(&ancestors, 4, 3));
    }

    pub struct ReplayBlockstoreComponents {
        pub blockstore: Arc<Blockstore>,
        validator_node_to_vote_keys: HashMap<Pubkey, Pubkey>,
        my_pubkey: Pubkey,
        cluster_info: ClusterInfo,
        leader_schedule_cache: Arc<LeaderScheduleCache>,
        poh_recorder: RwLock<PohRecorder>,
        tower: Tower,
        rpc_subscriptions: Arc<RpcSubscriptions>,
        pub vote_simulator: VoteSimulator,
    }

    pub fn replay_blockstore_components(
        forks: Option<Tree<Slot>>,
        num_validators: usize,
        generate_votes: Option<GenerateVotes>,
    ) -> ReplayBlockstoreComponents {
        // Setup blockstore
        let (vote_simulator, blockstore) = setup_forks_from_tree(
            forks.unwrap_or_else(|| tr(0)),
            num_validators,
            generate_votes,
        );

        let VoteSimulator {
            ref validator_keypairs,
            ref bank_forks,
            ..
        } = vote_simulator;

        let blockstore = Arc::new(blockstore);
        let validator_node_to_vote_keys: HashMap<Pubkey, Pubkey> = validator_keypairs
            .iter()
            .map(|(_, keypairs)| {
                (
                    keypairs.node_keypair.pubkey(),
                    keypairs.vote_keypair.pubkey(),
                )
            })
            .collect();

        // ClusterInfo
        let my_keypairs = validator_keypairs.values().next().unwrap();
        let my_pubkey = my_keypairs.node_keypair.pubkey();
        let cluster_info = ClusterInfo::new(
            Node::new_localhost_with_pubkey(&my_pubkey).info,
            Arc::new(Keypair::from_bytes(&my_keypairs.node_keypair.to_bytes()).unwrap()),
            SocketAddrSpace::Unspecified,
        );
        assert_eq!(my_pubkey, cluster_info.id());

        // Leader schedule cache
        let root_bank = bank_forks.read().unwrap().root_bank();
        let leader_schedule_cache = Arc::new(LeaderScheduleCache::new_from_bank(&root_bank));

        // PohRecorder
        let working_bank = bank_forks.read().unwrap().working_bank();
        let poh_recorder = RwLock::new(
            PohRecorder::new(
                working_bank.tick_height(),
                working_bank.last_blockhash(),
                working_bank.clone(),
                None,
                working_bank.ticks_per_slot(),
                &Pubkey::default(),
                &blockstore,
                &leader_schedule_cache,
                &Arc::new(PohConfig::default()),
                Arc::new(AtomicBool::new(false)),
            )
            .0,
        );

        // Tower
        let my_vote_pubkey = my_keypairs.vote_keypair.pubkey();
        let tower = Tower::new_from_bankforks(
            &bank_forks.read().unwrap(),
            &cluster_info.id(),
            &my_vote_pubkey,
        );

        // RpcSubscriptions
        let optimistically_confirmed_bank =
            OptimisticallyConfirmedBank::locked_from_bank_forks_root(bank_forks);
        let exit = Arc::new(AtomicBool::new(false));
        let max_complete_transaction_status_slot = Arc::new(AtomicU64::default());
        let rpc_subscriptions = Arc::new(RpcSubscriptions::new_for_tests(
            &exit,
            max_complete_transaction_status_slot,
            bank_forks.clone(),
            Arc::new(RwLock::new(BlockCommitmentCache::default())),
            optimistically_confirmed_bank,
        ));

        ReplayBlockstoreComponents {
            blockstore,
            validator_node_to_vote_keys,
            my_pubkey,
            cluster_info,
            leader_schedule_cache,
            poh_recorder,
            tower,
            rpc_subscriptions,
            vote_simulator,
        }
    }

    #[test]
    fn test_child_slots_of_same_parent() {
        let ReplayBlockstoreComponents {
            blockstore,
            validator_node_to_vote_keys,
            vote_simulator,
            leader_schedule_cache,
            rpc_subscriptions,
            ..
        } = replay_blockstore_components(None, 1, None::<GenerateVotes>);

        let VoteSimulator {
            mut progress,
            bank_forks,
            ..
        } = vote_simulator;

        // Insert a non-root bank so that the propagation logic will update this
        // bank
        let bank1 = Bank::new_from_parent(
            &bank_forks.read().unwrap().get(0).unwrap(),
            &leader_schedule_cache.slot_leader_at(1, None).unwrap(),
            1,
        );
        progress.insert(
            1,
            ForkProgress::new_from_bank(
                &bank1,
                bank1.collector_id(),
                validator_node_to_vote_keys
                    .get(bank1.collector_id())
                    .unwrap(),
                Some(0),
                0,
                0,
            ),
        );
        assert!(progress.get_propagated_stats(1).unwrap().is_leader_slot);
        bank1.freeze();
        bank_forks.write().unwrap().insert(bank1);

        // Insert shreds for slot NUM_CONSECUTIVE_LEADER_SLOTS,
        // chaining to slot 1
        let (shreds, _) = make_slot_entries(NUM_CONSECUTIVE_LEADER_SLOTS, 1, 8);
        blockstore.insert_shreds(shreds, None, false).unwrap();
        assert!(bank_forks
            .read()
            .unwrap()
            .get(NUM_CONSECUTIVE_LEADER_SLOTS)
            .is_none());
        let mut replay_timing = ReplayTiming::default();
        ReplayStage::generate_new_bank_forks(
            &blockstore,
            &bank_forks,
            &leader_schedule_cache,
            &rpc_subscriptions,
            &mut progress,
            &mut replay_timing,
        );
        assert!(bank_forks
            .read()
            .unwrap()
            .get(NUM_CONSECUTIVE_LEADER_SLOTS)
            .is_some());

        // Insert shreds for slot 2 * NUM_CONSECUTIVE_LEADER_SLOTS,
        // chaining to slot 1
        let (shreds, _) = make_slot_entries(2 * NUM_CONSECUTIVE_LEADER_SLOTS, 1, 8);
        blockstore.insert_shreds(shreds, None, false).unwrap();
        assert!(bank_forks
            .read()
            .unwrap()
            .get(2 * NUM_CONSECUTIVE_LEADER_SLOTS)
            .is_none());
        ReplayStage::generate_new_bank_forks(
            &blockstore,
            &bank_forks,
            &leader_schedule_cache,
            &rpc_subscriptions,
            &mut progress,
            &mut replay_timing,
        );
        assert!(bank_forks
            .read()
            .unwrap()
            .get(NUM_CONSECUTIVE_LEADER_SLOTS)
            .is_some());
        assert!(bank_forks
            .read()
            .unwrap()
            .get(2 * NUM_CONSECUTIVE_LEADER_SLOTS)
            .is_some());

        // // There are 20 equally staked accounts, of which 3 have built
        // banks above or at bank 1. Because 3/20 < SUPERMINORITY_THRESHOLD,
        // we should see 3 validators in bank 1's propagated_validator set.
        let expected_leader_slots = vec![
            1,
            NUM_CONSECUTIVE_LEADER_SLOTS,
            2 * NUM_CONSECUTIVE_LEADER_SLOTS,
        ];
        for slot in expected_leader_slots {
            let leader = leader_schedule_cache.slot_leader_at(slot, None).unwrap();
            let vote_key = validator_node_to_vote_keys.get(&leader).unwrap();
            assert!(progress
                .get_propagated_stats(1)
                .unwrap()
                .propagated_validators
                .contains(vote_key));
        }
    }

    #[test]
    fn test_handle_new_root() {
        let genesis_config = create_genesis_config(10_000).genesis_config;
        let bank0 = Bank::new_for_tests(&genesis_config);
        let bank_forks = Arc::new(RwLock::new(BankForks::new(bank0)));

        let root = 3;
        let root_bank = Bank::new_from_parent(
            &bank_forks.read().unwrap().get(0).unwrap(),
            &Pubkey::default(),
            root,
        );
        root_bank.freeze();
        let root_hash = root_bank.hash();
        bank_forks.write().unwrap().insert(root_bank);

        let mut heaviest_subtree_fork_choice = HeaviestSubtreeForkChoice::new((root, root_hash));

        let mut progress = ProgressMap::default();
        for i in 0..=root {
            progress.insert(i, ForkProgress::new(Hash::default(), None, None, 0, 0));
        }

        let mut duplicate_slots_tracker: DuplicateSlotsTracker =
            vec![root - 1, root, root + 1].into_iter().collect();
        let mut gossip_duplicate_confirmed_slots: GossipDuplicateConfirmedSlots =
            vec![root - 1, root, root + 1]
                .into_iter()
                .map(|s| (s, Hash::default()))
                .collect();
        let mut unfrozen_gossip_verified_vote_hashes: UnfrozenGossipVerifiedVoteHashes =
            UnfrozenGossipVerifiedVoteHashes {
                votes_per_slot: vec![root - 1, root, root + 1]
                    .into_iter()
                    .map(|s| (s, HashMap::new()))
                    .collect(),
            };
        let mut epoch_slots_frozen_slots: EpochSlotsFrozenSlots = vec![root - 1, root, root + 1]
            .into_iter()
            .map(|slot| (slot, Hash::default()))
            .collect();
        let (drop_bank_sender, _drop_bank_receiver) = unbounded();
        ReplayStage::handle_new_root(
            root,
            &bank_forks,
            &mut progress,
            &AbsRequestSender::default(),
            None,
            &mut heaviest_subtree_fork_choice,
            &mut duplicate_slots_tracker,
            &mut gossip_duplicate_confirmed_slots,
            &mut unfrozen_gossip_verified_vote_hashes,
            &mut true,
            &mut Vec::new(),
            &mut epoch_slots_frozen_slots,
            &drop_bank_sender,
        );
        assert_eq!(bank_forks.read().unwrap().root(), root);
        assert_eq!(progress.len(), 1);
        assert!(progress.get(&root).is_some());
        // root - 1 is filtered out
        assert_eq!(
            duplicate_slots_tracker.into_iter().collect::<Vec<Slot>>(),
            vec![root, root + 1]
        );
        assert_eq!(
            gossip_duplicate_confirmed_slots
                .keys()
                .cloned()
                .collect::<Vec<Slot>>(),
            vec![root, root + 1]
        );
        assert_eq!(
            unfrozen_gossip_verified_vote_hashes
                .votes_per_slot
                .keys()
                .cloned()
                .collect::<Vec<Slot>>(),
            vec![root, root + 1]
        );
        assert_eq!(
            epoch_slots_frozen_slots
                .into_iter()
                .map(|(slot, _hash)| slot)
                .collect::<Vec<Slot>>(),
            vec![root, root + 1]
        );
    }

    #[test]
    fn test_handle_new_root_ahead_of_highest_confirmed_root() {
        let genesis_config = create_genesis_config(10_000).genesis_config;
        let bank0 = Bank::new_for_tests(&genesis_config);
        let bank_forks = Arc::new(RwLock::new(BankForks::new(bank0)));
        let confirmed_root = 1;
        let fork = 2;
        let bank1 = Bank::new_from_parent(
            &bank_forks.read().unwrap().get(0).unwrap(),
            &Pubkey::default(),
            confirmed_root,
        );
        bank_forks.write().unwrap().insert(bank1);
        let bank2 = Bank::new_from_parent(
            &bank_forks.read().unwrap().get(confirmed_root).unwrap(),
            &Pubkey::default(),
            fork,
        );
        bank_forks.write().unwrap().insert(bank2);
        let root = 3;
        let root_bank = Bank::new_from_parent(
            &bank_forks.read().unwrap().get(confirmed_root).unwrap(),
            &Pubkey::default(),
            root,
        );
        root_bank.freeze();
        let root_hash = root_bank.hash();
        bank_forks.write().unwrap().insert(root_bank);
        let mut heaviest_subtree_fork_choice = HeaviestSubtreeForkChoice::new((root, root_hash));
        let mut progress = ProgressMap::default();
        for i in 0..=root {
            progress.insert(i, ForkProgress::new(Hash::default(), None, None, 0, 0));
        }
        let (drop_bank_sender, _drop_bank_receiver) = unbounded();
        ReplayStage::handle_new_root(
            root,
            &bank_forks,
            &mut progress,
            &AbsRequestSender::default(),
            Some(confirmed_root),
            &mut heaviest_subtree_fork_choice,
            &mut DuplicateSlotsTracker::default(),
            &mut GossipDuplicateConfirmedSlots::default(),
            &mut UnfrozenGossipVerifiedVoteHashes::default(),
            &mut true,
            &mut Vec::new(),
            &mut EpochSlotsFrozenSlots::default(),
            &drop_bank_sender,
        );
        assert_eq!(bank_forks.read().unwrap().root(), root);
        assert!(bank_forks.read().unwrap().get(confirmed_root).is_some());
        assert!(bank_forks.read().unwrap().get(fork).is_none());
        assert_eq!(progress.len(), 2);
        assert!(progress.get(&root).is_some());
        assert!(progress.get(&confirmed_root).is_some());
        assert!(progress.get(&fork).is_none());
    }

    #[test]
    fn test_dead_fork_transaction_error() {
        let keypair1 = Keypair::new();
        let keypair2 = Keypair::new();
        let missing_keypair = Keypair::new();
        let missing_keypair2 = Keypair::new();

        let res = check_dead_fork(|_keypair, bank| {
            let blockhash = bank.last_blockhash();
            let slot = bank.slot();
            let hashes_per_tick = bank.hashes_per_tick().unwrap_or(0);
            let entry = entry::next_entry(
                &blockhash,
                hashes_per_tick.saturating_sub(1),
                vec![
                    system_transaction::transfer(&keypair1, &keypair2.pubkey(), 2, blockhash), // should be fine,
                    system_transaction::transfer(
                        &missing_keypair,
                        &missing_keypair2.pubkey(),
                        2,
                        blockhash,
                    ), // should cause AccountNotFound error
                ],
            );
            entries_to_test_shreds(&[entry], slot, slot.saturating_sub(1), false, 0)
        });

        assert_matches!(
            res,
            Err(BlockstoreProcessorError::InvalidTransaction(
                TransactionError::AccountNotFound
            ))
        );
    }

    #[test]
    fn test_dead_fork_entry_verification_failure() {
        let keypair2 = Keypair::new();
        let res = check_dead_fork(|genesis_keypair, bank| {
            let blockhash = bank.last_blockhash();
            let slot = bank.slot();
            let bad_hash = hash(&[2; 30]);
            let hashes_per_tick = bank.hashes_per_tick().unwrap_or(0);
            let entry = entry::next_entry(
                // Use wrong blockhash so that the entry causes an entry verification failure
                &bad_hash,
                hashes_per_tick.saturating_sub(1),
                vec![system_transaction::transfer(
                    genesis_keypair,
                    &keypair2.pubkey(),
                    2,
                    blockhash,
                )],
            );
            entries_to_test_shreds(&[entry], slot, slot.saturating_sub(1), false, 0)
        });

        if let Err(BlockstoreProcessorError::InvalidBlock(block_error)) = res {
            assert_eq!(block_error, BlockError::InvalidEntryHash);
        } else {
            panic!();
        }
    }

    #[test]
    fn test_dead_fork_invalid_tick_hash_count() {
        let res = check_dead_fork(|_keypair, bank| {
            let blockhash = bank.last_blockhash();
            let slot = bank.slot();
            let hashes_per_tick = bank.hashes_per_tick().unwrap_or(0);
            assert!(hashes_per_tick > 0);

            let too_few_hashes_tick = Entry::new(&blockhash, hashes_per_tick - 1, vec![]);
            entries_to_test_shreds(
                &[too_few_hashes_tick],
                slot,
                slot.saturating_sub(1),
                false,
                0,
            )
        });

        if let Err(BlockstoreProcessorError::InvalidBlock(block_error)) = res {
            assert_eq!(block_error, BlockError::InvalidTickHashCount);
        } else {
            panic!();
        }
    }

    #[test]
    fn test_dead_fork_invalid_slot_tick_count() {
        solana_logger::setup();
        // Too many ticks per slot
        let res = check_dead_fork(|_keypair, bank| {
            let blockhash = bank.last_blockhash();
            let slot = bank.slot();
            let hashes_per_tick = bank.hashes_per_tick().unwrap_or(0);
            entries_to_test_shreds(
                &entry::create_ticks(bank.ticks_per_slot() + 1, hashes_per_tick, blockhash),
                slot,
                slot.saturating_sub(1),
                false,
                0,
            )
        });

        if let Err(BlockstoreProcessorError::InvalidBlock(block_error)) = res {
            assert_eq!(block_error, BlockError::TooManyTicks);
        } else {
            panic!();
        }

        // Too few ticks per slot
        let res = check_dead_fork(|_keypair, bank| {
            let blockhash = bank.last_blockhash();
            let slot = bank.slot();
            let hashes_per_tick = bank.hashes_per_tick().unwrap_or(0);
            entries_to_test_shreds(
                &entry::create_ticks(bank.ticks_per_slot() - 1, hashes_per_tick, blockhash),
                slot,
                slot.saturating_sub(1),
                true,
                0,
            )
        });

        if let Err(BlockstoreProcessorError::InvalidBlock(block_error)) = res {
            assert_eq!(block_error, BlockError::TooFewTicks);
        } else {
            panic!();
        }
    }

    #[test]
    fn test_dead_fork_invalid_last_tick() {
        let res = check_dead_fork(|_keypair, bank| {
            let blockhash = bank.last_blockhash();
            let slot = bank.slot();
            let hashes_per_tick = bank.hashes_per_tick().unwrap_or(0);
            entries_to_test_shreds(
                &entry::create_ticks(bank.ticks_per_slot(), hashes_per_tick, blockhash),
                slot,
                slot.saturating_sub(1),
                false,
                0,
            )
        });

        if let Err(BlockstoreProcessorError::InvalidBlock(block_error)) = res {
            assert_eq!(block_error, BlockError::InvalidLastTick);
        } else {
            panic!();
        }
    }

    #[test]
    fn test_dead_fork_trailing_entry() {
        let keypair = Keypair::new();
        let res = check_dead_fork(|funded_keypair, bank| {
            let blockhash = bank.last_blockhash();
            let slot = bank.slot();
            let hashes_per_tick = bank.hashes_per_tick().unwrap_or(0);
            let mut entries =
                entry::create_ticks(bank.ticks_per_slot(), hashes_per_tick, blockhash);
            let last_entry_hash = entries.last().unwrap().hash;
            let tx = system_transaction::transfer(funded_keypair, &keypair.pubkey(), 2, blockhash);
            let trailing_entry = entry::next_entry(&last_entry_hash, 1, vec![tx]);
            entries.push(trailing_entry);
            entries_to_test_shreds(&entries, slot, slot.saturating_sub(1), true, 0)
        });

        if let Err(BlockstoreProcessorError::InvalidBlock(block_error)) = res {
            assert_eq!(block_error, BlockError::TrailingEntry);
        } else {
            panic!();
        }
    }

    #[test]
    fn test_dead_fork_entry_deserialize_failure() {
        // Insert entry that causes deserialization failure
        let res = check_dead_fork(|_, bank| {
            let gibberish = [0xa5u8; LEGACY_SHRED_DATA_CAPACITY];
            let parent_offset = bank.slot() - bank.parent_slot();
            let shred = Shred::new_from_data(
                bank.slot(),
                0, // index,
                parent_offset as u16,
                &gibberish,
                ShredFlags::DATA_COMPLETE_SHRED,
                0, // reference_tick
                0, // version
                0, // fec_set_index
            );
            vec![shred]
        });

        assert_matches!(
            res,
            Err(BlockstoreProcessorError::FailedToLoadEntries(
                BlockstoreError::InvalidShredData(_)
            ),)
        );
    }

    // Given a shred and a fatal expected error, check that replaying that shred causes causes the fork to be
    // marked as dead. Returns the error for caller to verify.
    fn check_dead_fork<F>(shred_to_insert: F) -> result::Result<(), BlockstoreProcessorError>
    where
        F: Fn(&Keypair, Arc<Bank>) -> Vec<Shred>,
    {
        let ledger_path = get_tmp_ledger_path!();
        let (replay_vote_sender, _replay_vote_receiver) = unbounded();
        let res = {
            let ReplayBlockstoreComponents {
                blockstore,
                vote_simulator,
                ..
            } = replay_blockstore_components(Some(tr(0)), 1, None);
            let VoteSimulator {
                mut progress,
                bank_forks,
                mut heaviest_subtree_fork_choice,
                validator_keypairs,
                ..
            } = vote_simulator;

            let bank0 = bank_forks.read().unwrap().get(0).unwrap();
            assert!(bank0.is_frozen());
            assert_eq!(bank0.tick_height(), bank0.max_tick_height());
            let bank1 = Bank::new_from_parent(&bank0, &Pubkey::default(), 1);
            bank_forks.write().unwrap().insert(bank1);
            let bank1 = bank_forks.read().unwrap().get(1).unwrap();
            let bank1_progress = progress
                .entry(bank1.slot())
                .or_insert_with(|| ForkProgress::new(bank1.last_blockhash(), None, None, 0, 0));
            let shreds = shred_to_insert(
                &validator_keypairs.values().next().unwrap().node_keypair,
                bank1.clone(),
            );
            blockstore.insert_shreds(shreds, None, false).unwrap();
            let block_commitment_cache = Arc::new(RwLock::new(BlockCommitmentCache::default()));
            let exit = Arc::new(AtomicBool::new(false));
            let res = ReplayStage::replay_blockstore_into_bank(
                &bank1,
                &blockstore,
                &bank1_progress.replay_stats,
                &bank1_progress.replay_progress,
                None,
                &replay_vote_sender,
                None,
                &VerifyRecyclers::default(),
            );
            let max_complete_transaction_status_slot = Arc::new(AtomicU64::default());
            let rpc_subscriptions = Arc::new(RpcSubscriptions::new_for_tests(
                &exit,
                max_complete_transaction_status_slot,
                bank_forks.clone(),
                block_commitment_cache,
                OptimisticallyConfirmedBank::locked_from_bank_forks_root(&bank_forks),
            ));
            let (ancestor_hashes_replay_update_sender, _ancestor_hashes_replay_update_receiver) =
                unbounded();
            if let Err(err) = &res {
                ReplayStage::mark_dead_slot(
                    &blockstore,
                    &bank1,
                    0,
                    err,
                    &rpc_subscriptions,
                    &mut DuplicateSlotsTracker::default(),
                    &GossipDuplicateConfirmedSlots::new(),
                    &mut EpochSlotsFrozenSlots::default(),
                    &mut progress,
                    &mut heaviest_subtree_fork_choice,
                    &mut DuplicateSlotsToRepair::default(),
                    &ancestor_hashes_replay_update_sender,
                );
            }

            // Check that the erroring bank was marked as dead in the progress map
            assert!(progress
                .get(&bank1.slot())
                .map(|b| b.is_dead)
                .unwrap_or(false));

            // Check that the erroring bank was marked as dead in blockstore
            assert!(blockstore.is_dead(bank1.slot()));
            res.map(|_| ())
        };
        let _ignored = remove_dir_all(&ledger_path);
        res
    }

    #[test]
    fn test_replay_commitment_cache() {
        fn leader_vote(vote_slot: Slot, bank: &Arc<Bank>, pubkey: &Pubkey) {
            let mut leader_vote_account = bank.get_account(pubkey).unwrap();
            let mut vote_state = VoteState::from(&leader_vote_account).unwrap();
            vote_state.process_slot_vote_unchecked(vote_slot);
            let versioned = VoteStateVersions::new_current(vote_state);
            VoteState::to(&versioned, &mut leader_vote_account).unwrap();
            bank.store_account(pubkey, &leader_vote_account);
        }

        let leader_pubkey = solana_sdk::pubkey::new_rand();
        let leader_lamports = 3;
        let genesis_config_info =
            create_genesis_config_with_leader(50, &leader_pubkey, leader_lamports);
        let mut genesis_config = genesis_config_info.genesis_config;
        let leader_voting_pubkey = genesis_config_info.voting_keypair.pubkey();
        genesis_config.epoch_schedule.warmup = false;
        genesis_config.ticks_per_slot = 4;
        let bank0 = Bank::new_for_tests(&genesis_config);
        for _ in 0..genesis_config.ticks_per_slot {
            bank0.register_tick(&Hash::default());
        }
        bank0.freeze();
        let arc_bank0 = Arc::new(bank0);
        let bank_forks = Arc::new(RwLock::new(BankForks::new_from_banks(&[arc_bank0], 0)));

        let exit = Arc::new(AtomicBool::new(false));
        let block_commitment_cache = Arc::new(RwLock::new(BlockCommitmentCache::default()));
        let max_complete_transaction_status_slot = Arc::new(AtomicU64::default());
        let rpc_subscriptions = Arc::new(RpcSubscriptions::new_for_tests(
            &exit,
            max_complete_transaction_status_slot,
            bank_forks.clone(),
            block_commitment_cache.clone(),
            OptimisticallyConfirmedBank::locked_from_bank_forks_root(&bank_forks),
        ));
        let (lockouts_sender, _) = AggregateCommitmentService::new(
            &exit,
            block_commitment_cache.clone(),
            rpc_subscriptions,
        );

        assert!(block_commitment_cache
            .read()
            .unwrap()
            .get_block_commitment(0)
            .is_none());
        assert!(block_commitment_cache
            .read()
            .unwrap()
            .get_block_commitment(1)
            .is_none());

        for i in 1..=3 {
            let prev_bank = bank_forks.read().unwrap().get(i - 1).unwrap();
            let bank = Bank::new_from_parent(&prev_bank, &Pubkey::default(), prev_bank.slot() + 1);
            let _res = bank.transfer(
                10,
                &genesis_config_info.mint_keypair,
                &solana_sdk::pubkey::new_rand(),
            );
            for _ in 0..genesis_config.ticks_per_slot {
                bank.register_tick(&Hash::default());
            }
            bank_forks.write().unwrap().insert(bank);
            let arc_bank = bank_forks.read().unwrap().get(i).unwrap();
            leader_vote(i - 1, &arc_bank, &leader_voting_pubkey);
            ReplayStage::update_commitment_cache(
                arc_bank.clone(),
                0,
                leader_lamports,
                &lockouts_sender,
            );
            arc_bank.freeze();
        }

        for _ in 0..10 {
            let done = {
                let bcc = block_commitment_cache.read().unwrap();
                bcc.get_block_commitment(0).is_some()
                    && bcc.get_block_commitment(1).is_some()
                    && bcc.get_block_commitment(2).is_some()
            };
            if done {
                break;
            } else {
                thread::sleep(Duration::from_millis(200));
            }
        }

        let mut expected0 = BlockCommitment::default();
        expected0.increase_confirmation_stake(3, leader_lamports);
        assert_eq!(
            block_commitment_cache
                .read()
                .unwrap()
                .get_block_commitment(0)
                .unwrap(),
            &expected0,
        );
        let mut expected1 = BlockCommitment::default();
        expected1.increase_confirmation_stake(2, leader_lamports);
        assert_eq!(
            block_commitment_cache
                .read()
                .unwrap()
                .get_block_commitment(1)
                .unwrap(),
            &expected1
        );
        let mut expected2 = BlockCommitment::default();
        expected2.increase_confirmation_stake(1, leader_lamports);
        assert_eq!(
            block_commitment_cache
                .read()
                .unwrap()
                .get_block_commitment(2)
                .unwrap(),
            &expected2
        );
    }

    #[test]
    fn test_write_persist_transaction_status() {
        let GenesisConfigInfo {
            mut genesis_config,
            mint_keypair,
            ..
        } = create_genesis_config(solana_sdk::native_token::sol_to_lamports(1000.0));
        genesis_config.rent.lamports_per_byte_year = 50;
        genesis_config.rent.exemption_threshold = 2.0;
        let (ledger_path, _) = create_new_tmp_ledger!(&genesis_config);
        {
            let blockstore = Blockstore::open(&ledger_path)
                .expect("Expected to successfully open database ledger");
            let blockstore = Arc::new(blockstore);

            let keypair1 = Keypair::new();
            let keypair2 = Keypair::new();
            let keypair3 = Keypair::new();

            let bank0 = Arc::new(Bank::new_for_tests(&genesis_config));
            bank0
                .transfer(
                    bank0.get_minimum_balance_for_rent_exemption(0),
                    &mint_keypair,
                    &keypair2.pubkey(),
                )
                .unwrap();

            let bank1 = Arc::new(Bank::new_from_parent(&bank0, &Pubkey::default(), 1));
            let slot = bank1.slot();

            let (entries, test_signatures) = create_test_transaction_entries(
                vec![&mint_keypair, &keypair1, &keypair2, &keypair3],
                bank1.clone(),
            );
            populate_blockstore_for_tests(
                entries,
                bank1,
                blockstore.clone(),
                Arc::new(AtomicU64::default()),
            );

            let mut test_signatures_iter = test_signatures.into_iter();
            let confirmed_block = blockstore.get_rooted_block(slot, false).unwrap();
            let actual_tx_results: Vec<_> = confirmed_block
                .transactions
                .into_iter()
                .map(|VersionedTransactionWithStatusMeta { transaction, meta }| {
                    (transaction.signatures[0], meta.status)
                })
                .collect();
            let expected_tx_results = vec![
                (test_signatures_iter.next().unwrap(), Ok(())),
                (
                    test_signatures_iter.next().unwrap(),
                    Err(TransactionError::InstructionError(
                        0,
                        InstructionError::Custom(1),
                    )),
                ),
            ];
            assert_eq!(actual_tx_results, expected_tx_results);
            assert!(test_signatures_iter.next().is_none());
        }
        Blockstore::destroy(&ledger_path).unwrap();
    }

    #[test]
    fn test_compute_bank_stats_confirmed() {
        let vote_keypairs = ValidatorVoteKeypairs::new_rand();
        let my_node_pubkey = vote_keypairs.node_keypair.pubkey();
        let my_vote_pubkey = vote_keypairs.vote_keypair.pubkey();
        let keypairs: HashMap<_, _> = vec![(my_node_pubkey, vote_keypairs)].into_iter().collect();

        let (bank_forks, mut progress, mut heaviest_subtree_fork_choice) =
            vote_simulator::initialize_state(&keypairs, 10_000);
        let mut latest_validator_votes_for_frozen_banks =
            LatestValidatorVotesForFrozenBanks::default();
        let bank0 = bank_forks.get(0).unwrap();
        let my_keypairs = keypairs.get(&my_node_pubkey).unwrap();
        let vote_tx = vote_transaction::new_vote_transaction(
            vec![0],
            bank0.hash(),
            bank0.last_blockhash(),
            &my_keypairs.node_keypair,
            &my_keypairs.vote_keypair,
            &my_keypairs.vote_keypair,
            None,
        );

        let bank_forks = RwLock::new(bank_forks);
        let bank1 = Bank::new_from_parent(&bank0, &my_node_pubkey, 1);
        bank1.process_transaction(&vote_tx).unwrap();
        bank1.freeze();

        // Test confirmations
        let ancestors = bank_forks.read().unwrap().ancestors();
        let mut frozen_banks: Vec<_> = bank_forks
            .read()
            .unwrap()
            .frozen_banks()
            .values()
            .cloned()
            .collect();
        let mut tower = Tower::new_for_tests(0, 0.67);
        let newly_computed = ReplayStage::compute_bank_stats(
            &my_vote_pubkey,
            &ancestors,
            &mut frozen_banks,
            &mut tower,
            &mut progress,
            &VoteTracker::default(),
            &ClusterSlots::default(),
            &bank_forks,
            &mut heaviest_subtree_fork_choice,
            &mut latest_validator_votes_for_frozen_banks,
        );

        // bank 0 has no votes, should not send any votes on the channel
        assert_eq!(newly_computed, vec![0]);
        // The only vote is in bank 1, and bank_forks does not currently contain
        // bank 1, so no slot should be confirmed.
        {
            let fork_progress = progress.get(&0).unwrap();
            let confirmed_forks = ReplayStage::confirm_forks(
                &tower,
                &fork_progress.fork_stats.voted_stakes,
                fork_progress.fork_stats.total_stake,
                &progress,
                &bank_forks,
            );

            assert!(confirmed_forks.is_empty());
        }

        // Insert the bank that contains a vote for slot 0, which confirms slot 0
        bank_forks.write().unwrap().insert(bank1);
        progress.insert(
            1,
            ForkProgress::new(bank0.last_blockhash(), None, None, 0, 0),
        );
        let ancestors = bank_forks.read().unwrap().ancestors();
        let mut frozen_banks: Vec<_> = bank_forks
            .read()
            .unwrap()
            .frozen_banks()
            .values()
            .cloned()
            .collect();
        let newly_computed = ReplayStage::compute_bank_stats(
            &my_vote_pubkey,
            &ancestors,
            &mut frozen_banks,
            &mut tower,
            &mut progress,
            &VoteTracker::default(),
            &ClusterSlots::default(),
            &bank_forks,
            &mut heaviest_subtree_fork_choice,
            &mut latest_validator_votes_for_frozen_banks,
        );

        // Bank 1 had one vote
        assert_eq!(newly_computed, vec![1]);
        {
            let fork_progress = progress.get(&1).unwrap();
            let confirmed_forks = ReplayStage::confirm_forks(
                &tower,
                &fork_progress.fork_stats.voted_stakes,
                fork_progress.fork_stats.total_stake,
                &progress,
                &bank_forks,
            );
            // No new stats should have been computed
            assert_eq!(confirmed_forks, vec![(0, bank0.hash())]);
        }

        let ancestors = bank_forks.read().unwrap().ancestors();
        let mut frozen_banks: Vec<_> = bank_forks
            .read()
            .unwrap()
            .frozen_banks()
            .values()
            .cloned()
            .collect();
        let newly_computed = ReplayStage::compute_bank_stats(
            &my_vote_pubkey,
            &ancestors,
            &mut frozen_banks,
            &mut tower,
            &mut progress,
            &VoteTracker::default(),
            &ClusterSlots::default(),
            &bank_forks,
            &mut heaviest_subtree_fork_choice,
            &mut latest_validator_votes_for_frozen_banks,
        );
        // No new stats should have been computed
        assert!(newly_computed.is_empty());
    }

    #[test]
    fn test_same_weight_select_lower_slot() {
        // Init state
        let mut vote_simulator = VoteSimulator::new(1);
        let mut tower = Tower::default();

        // Create the tree of banks in a BankForks object
        let forks = tr(0) / (tr(1)) / (tr(2));
        vote_simulator.fill_bank_forks(forks, &HashMap::new(), true);
        let mut frozen_banks: Vec<_> = vote_simulator
            .bank_forks
            .read()
            .unwrap()
            .frozen_banks()
            .values()
            .cloned()
            .collect();
        let heaviest_subtree_fork_choice = &mut vote_simulator.heaviest_subtree_fork_choice;
        let mut latest_validator_votes_for_frozen_banks =
            LatestValidatorVotesForFrozenBanks::default();
        let ancestors = vote_simulator.bank_forks.read().unwrap().ancestors();

        let my_vote_pubkey = vote_simulator.vote_pubkeys[0];
        ReplayStage::compute_bank_stats(
            &my_vote_pubkey,
            &ancestors,
            &mut frozen_banks,
            &mut tower,
            &mut vote_simulator.progress,
            &VoteTracker::default(),
            &ClusterSlots::default(),
            &vote_simulator.bank_forks,
            heaviest_subtree_fork_choice,
            &mut latest_validator_votes_for_frozen_banks,
        );

        let bank1 = vote_simulator.bank_forks.read().unwrap().get(1).unwrap();
        let bank2 = vote_simulator.bank_forks.read().unwrap().get(2).unwrap();
        assert_eq!(
            heaviest_subtree_fork_choice
                .stake_voted_subtree(&(1, bank1.hash()))
                .unwrap(),
            heaviest_subtree_fork_choice
                .stake_voted_subtree(&(2, bank2.hash()))
                .unwrap()
        );

        let (heaviest_bank, _) = heaviest_subtree_fork_choice.select_forks(
            &frozen_banks,
            &tower,
            &vote_simulator.progress,
            &ancestors,
            &vote_simulator.bank_forks,
        );

        // Should pick the lower of the two equally weighted banks
        assert_eq!(heaviest_bank.slot(), 1);
    }

    #[test]
    fn test_child_bank_heavier() {
        // Init state
        let mut vote_simulator = VoteSimulator::new(1);
        let my_node_pubkey = vote_simulator.node_pubkeys[0];
        let mut tower = Tower::default();

        // Create the tree of banks in a BankForks object
        let forks = tr(0) / (tr(1) / (tr(2) / (tr(3))));

        // Set the voting behavior
        let mut cluster_votes = HashMap::new();
        let votes = vec![2];
        cluster_votes.insert(my_node_pubkey, votes.clone());
        vote_simulator.fill_bank_forks(forks, &cluster_votes, true);

        // Fill banks with votes
        for vote in votes {
            assert!(vote_simulator
                .simulate_vote(vote, &my_node_pubkey, &mut tower,)
                .is_empty());
        }

        let mut frozen_banks: Vec<_> = vote_simulator
            .bank_forks
            .read()
            .unwrap()
            .frozen_banks()
            .values()
            .cloned()
            .collect();

        let my_vote_pubkey = vote_simulator.vote_pubkeys[0];
        ReplayStage::compute_bank_stats(
            &my_vote_pubkey,
            &vote_simulator.bank_forks.read().unwrap().ancestors(),
            &mut frozen_banks,
            &mut tower,
            &mut vote_simulator.progress,
            &VoteTracker::default(),
            &ClusterSlots::default(),
            &vote_simulator.bank_forks,
            &mut vote_simulator.heaviest_subtree_fork_choice,
            &mut vote_simulator.latest_validator_votes_for_frozen_banks,
        );

        frozen_banks.sort_by_key(|bank| bank.slot());
        for pair in frozen_banks.windows(2) {
            let first = vote_simulator
                .progress
                .get_fork_stats(pair[0].slot())
                .unwrap()
                .fork_weight;
            let second = vote_simulator
                .progress
                .get_fork_stats(pair[1].slot())
                .unwrap()
                .fork_weight;
            assert!(second >= first);
        }
        for bank in frozen_banks {
            // The only leaf should always be chosen over parents
            assert_eq!(
                vote_simulator
                    .heaviest_subtree_fork_choice
                    .best_slot(&(bank.slot(), bank.hash()))
                    .unwrap()
                    .0,
                3
            );
        }
    }

    #[test]
    fn test_should_retransmit() {
        let poh_slot = 4;
        let mut last_retransmit_slot = 4;
        // We retransmitted already at slot 4, shouldn't retransmit until
        // >= 4 + NUM_CONSECUTIVE_LEADER_SLOTS, or if we reset to < 4
        assert!(!ReplayStage::should_retransmit(
            poh_slot,
            &mut last_retransmit_slot
        ));
        assert_eq!(last_retransmit_slot, 4);

        for poh_slot in 4..4 + NUM_CONSECUTIVE_LEADER_SLOTS {
            assert!(!ReplayStage::should_retransmit(
                poh_slot,
                &mut last_retransmit_slot
            ));
            assert_eq!(last_retransmit_slot, 4);
        }

        let poh_slot = 4 + NUM_CONSECUTIVE_LEADER_SLOTS;
        last_retransmit_slot = 4;
        assert!(ReplayStage::should_retransmit(
            poh_slot,
            &mut last_retransmit_slot
        ));
        assert_eq!(last_retransmit_slot, poh_slot);

        let poh_slot = 3;
        last_retransmit_slot = 4;
        assert!(ReplayStage::should_retransmit(
            poh_slot,
            &mut last_retransmit_slot
        ));
        assert_eq!(last_retransmit_slot, poh_slot);
    }

    #[test]
    fn test_update_slot_propagated_threshold_from_votes() {
        let keypairs: HashMap<_, _> = iter::repeat_with(|| {
            let vote_keypairs = ValidatorVoteKeypairs::new_rand();
            (vote_keypairs.node_keypair.pubkey(), vote_keypairs)
        })
        .take(10)
        .collect();

        let new_vote_pubkeys: Vec<_> = keypairs
            .values()
            .map(|keys| keys.vote_keypair.pubkey())
            .collect();
        let new_node_pubkeys: Vec<_> = keypairs
            .values()
            .map(|keys| keys.node_keypair.pubkey())
            .collect();

        // Once 4/10 validators have voted, we have hit threshold
        run_test_update_slot_propagated_threshold_from_votes(&keypairs, &new_vote_pubkeys, &[], 4);
        // Adding the same node pubkey's instead of the corresponding
        // vote pubkeys should be equivalent
        run_test_update_slot_propagated_threshold_from_votes(&keypairs, &[], &new_node_pubkeys, 4);
        // Adding the same node pubkey's in the same order as their
        // corresponding vote accounts is redundant, so we don't
        // reach the threshold any sooner.
        run_test_update_slot_propagated_threshold_from_votes(
            &keypairs,
            &new_vote_pubkeys,
            &new_node_pubkeys,
            4,
        );
        // However, if we add different node pubkey's than the
        // vote accounts, we should hit threshold much faster
        // because now we are getting 2 new pubkeys on each
        // iteration instead of 1, so by the 2nd iteration
        // we should have 4/10 validators voting
        run_test_update_slot_propagated_threshold_from_votes(
            &keypairs,
            &new_vote_pubkeys[0..5],
            &new_node_pubkeys[5..],
            2,
        );
    }

    fn run_test_update_slot_propagated_threshold_from_votes(
        all_keypairs: &HashMap<Pubkey, ValidatorVoteKeypairs>,
        new_vote_pubkeys: &[Pubkey],
        new_node_pubkeys: &[Pubkey],
        success_index: usize,
    ) {
        let stake = 10_000;
        let (bank_forks, _, _) = vote_simulator::initialize_state(all_keypairs, stake);
        let root_bank = bank_forks.root_bank();
        let mut propagated_stats = PropagatedStats {
            total_epoch_stake: stake * all_keypairs.len() as u64,
            ..PropagatedStats::default()
        };

        let child_reached_threshold = false;
        for i in 0..std::cmp::max(new_vote_pubkeys.len(), new_node_pubkeys.len()) {
            propagated_stats.is_propagated = false;
            let len = std::cmp::min(i, new_vote_pubkeys.len());
            let mut voted_pubkeys = new_vote_pubkeys[..len].to_vec();
            let len = std::cmp::min(i, new_node_pubkeys.len());
            let mut node_pubkeys = new_node_pubkeys[..len].to_vec();
            let did_newly_reach_threshold =
                ReplayStage::update_slot_propagated_threshold_from_votes(
                    &mut voted_pubkeys,
                    &mut node_pubkeys,
                    &root_bank,
                    &mut propagated_stats,
                    child_reached_threshold,
                );

            // Only the i'th voted pubkey should be new (everything else was
            // inserted in previous iteration of the loop), so those redundant
            // pubkeys should have been filtered out
            let remaining_vote_pubkeys = {
                if i == 0 || i >= new_vote_pubkeys.len() {
                    vec![]
                } else {
                    vec![new_vote_pubkeys[i - 1]]
                }
            };
            let remaining_node_pubkeys = {
                if i == 0 || i >= new_node_pubkeys.len() {
                    vec![]
                } else {
                    vec![new_node_pubkeys[i - 1]]
                }
            };
            assert_eq!(voted_pubkeys, remaining_vote_pubkeys);
            assert_eq!(node_pubkeys, remaining_node_pubkeys);

            // If we crossed the superminority threshold, then
            // `did_newly_reach_threshold == true`, otherwise the
            // threshold has not been reached
            if i >= success_index {
                assert!(propagated_stats.is_propagated);
                assert!(did_newly_reach_threshold);
            } else {
                assert!(!propagated_stats.is_propagated);
                assert!(!did_newly_reach_threshold);
            }
        }
    }

    #[test]
    fn test_update_slot_propagated_threshold_from_votes2() {
        let mut empty: Vec<Pubkey> = vec![];
        let genesis_config = create_genesis_config(100_000_000).genesis_config;
        let root_bank = Bank::new_for_tests(&genesis_config);
        let stake = 10_000;
        // Simulate a child slot seeing threshold (`child_reached_threshold` = true),
        // then the parent should also be marked as having reached threshold,
        // even if there are no new pubkeys to add (`newly_voted_pubkeys.is_empty()`)
        let mut propagated_stats = PropagatedStats {
            total_epoch_stake: stake * 10,
            ..PropagatedStats::default()
        };
        propagated_stats.total_epoch_stake = stake * 10;
        let child_reached_threshold = true;
        let mut newly_voted_pubkeys: Vec<Pubkey> = vec![];

        assert!(ReplayStage::update_slot_propagated_threshold_from_votes(
            &mut newly_voted_pubkeys,
            &mut empty,
            &root_bank,
            &mut propagated_stats,
            child_reached_threshold,
        ));

        // If propagation already happened (propagated_stats.is_propagated = true),
        // always returns false
        propagated_stats = PropagatedStats {
            total_epoch_stake: stake * 10,
            ..PropagatedStats::default()
        };
        propagated_stats.is_propagated = true;
        newly_voted_pubkeys = vec![];
        assert!(!ReplayStage::update_slot_propagated_threshold_from_votes(
            &mut newly_voted_pubkeys,
            &mut empty,
            &root_bank,
            &mut propagated_stats,
            child_reached_threshold,
        ));

        let child_reached_threshold = false;
        assert!(!ReplayStage::update_slot_propagated_threshold_from_votes(
            &mut newly_voted_pubkeys,
            &mut empty,
            &root_bank,
            &mut propagated_stats,
            child_reached_threshold,
        ));
    }

    #[test]
    fn test_update_propagation_status() {
        // Create genesis stakers
        let vote_keypairs = ValidatorVoteKeypairs::new_rand();
        let node_pubkey = vote_keypairs.node_keypair.pubkey();
        let vote_pubkey = vote_keypairs.vote_keypair.pubkey();
        let keypairs: HashMap<_, _> = vec![(node_pubkey, vote_keypairs)].into_iter().collect();
        let stake = 10_000;
        let (mut bank_forks, mut progress_map, _) =
            vote_simulator::initialize_state(&keypairs, stake);

        let bank0 = bank_forks.get(0).unwrap();
        bank_forks.insert(Bank::new_from_parent(&bank0, &Pubkey::default(), 9));
        let bank9 = bank_forks.get(9).unwrap();
        bank_forks.insert(Bank::new_from_parent(&bank9, &Pubkey::default(), 10));
        bank_forks.set_root(9, &AbsRequestSender::default(), None);
        let total_epoch_stake = bank0.total_epoch_stake();

        // Insert new ForkProgress for slot 10 and its
        // previous leader slot 9
        progress_map.insert(
            10,
            ForkProgress::new(
                Hash::default(),
                Some(9),
                Some(ValidatorStakeInfo {
                    total_epoch_stake,
                    ..ValidatorStakeInfo::default()
                }),
                0,
                0,
            ),
        );
        progress_map.insert(
            9,
            ForkProgress::new(
                Hash::default(),
                Some(8),
                Some(ValidatorStakeInfo {
                    total_epoch_stake,
                    ..ValidatorStakeInfo::default()
                }),
                0,
                0,
            ),
        );

        // Make sure is_propagated == false so that the propagation logic
        // runs in `update_propagation_status`
        assert!(!progress_map.get_leader_propagation_slot_must_exist(10).0);

        let vote_tracker = VoteTracker::default();
        vote_tracker.insert_vote(10, vote_pubkey);
        ReplayStage::update_propagation_status(
            &mut progress_map,
            10,
            &RwLock::new(bank_forks),
            &vote_tracker,
            &ClusterSlots::default(),
        );

        let propagated_stats = &progress_map.get(&10).unwrap().propagated_stats;

        // There should now be a cached reference to the VoteTracker for
        // slot 10
        assert!(propagated_stats.slot_vote_tracker.is_some());

        // Updates should have been consumed
        assert!(propagated_stats
            .slot_vote_tracker
            .as_ref()
            .unwrap()
            .write()
            .unwrap()
            .get_voted_slot_updates()
            .is_none());

        // The voter should be recorded
        assert!(propagated_stats
            .propagated_validators
            .contains(&vote_pubkey));

        assert_eq!(propagated_stats.propagated_validators_stake, stake);
    }

    #[test]
    fn test_chain_update_propagation_status() {
        let keypairs: HashMap<_, _> = iter::repeat_with(|| {
            let vote_keypairs = ValidatorVoteKeypairs::new_rand();
            (vote_keypairs.node_keypair.pubkey(), vote_keypairs)
        })
        .take(10)
        .collect();

        let vote_pubkeys: Vec<_> = keypairs
            .values()
            .map(|keys| keys.vote_keypair.pubkey())
            .collect();

        let stake_per_validator = 10_000;
        let (mut bank_forks, mut progress_map, _) =
            vote_simulator::initialize_state(&keypairs, stake_per_validator);
        progress_map
            .get_propagated_stats_mut(0)
            .unwrap()
            .is_leader_slot = true;
        bank_forks.set_root(0, &AbsRequestSender::default(), None);
        let total_epoch_stake = bank_forks.root_bank().total_epoch_stake();

        // Insert new ForkProgress representing a slot for all slots 1..=num_banks. Only
        // make even numbered ones leader slots
        for i in 1..=10 {
            let parent_bank = bank_forks.get(i - 1).unwrap().clone();
            let prev_leader_slot = ((i - 1) / 2) * 2;
            bank_forks.insert(Bank::new_from_parent(&parent_bank, &Pubkey::default(), i));
            progress_map.insert(
                i,
                ForkProgress::new(
                    Hash::default(),
                    Some(prev_leader_slot),
                    {
                        if i % 2 == 0 {
                            Some(ValidatorStakeInfo {
                                total_epoch_stake,
                                ..ValidatorStakeInfo::default()
                            })
                        } else {
                            None
                        }
                    },
                    0,
                    0,
                ),
            );
        }

        let vote_tracker = VoteTracker::default();
        for vote_pubkey in &vote_pubkeys {
            // Insert a vote for the last bank for each voter
            vote_tracker.insert_vote(10, *vote_pubkey);
        }

        // The last bank should reach propagation threshold, and propagate it all
        // the way back through earlier leader banks
        ReplayStage::update_propagation_status(
            &mut progress_map,
            10,
            &RwLock::new(bank_forks),
            &vote_tracker,
            &ClusterSlots::default(),
        );

        for i in 1..=10 {
            let propagated_stats = &progress_map.get(&i).unwrap().propagated_stats;
            // Only the even numbered ones were leader banks, so only
            // those should have been updated
            if i % 2 == 0 {
                assert!(propagated_stats.is_propagated);
            } else {
                assert!(!propagated_stats.is_propagated);
            }
        }
    }

    #[test]
    fn test_chain_update_propagation_status2() {
        let num_validators = 6;
        let keypairs: HashMap<_, _> = iter::repeat_with(|| {
            let vote_keypairs = ValidatorVoteKeypairs::new_rand();
            (vote_keypairs.node_keypair.pubkey(), vote_keypairs)
        })
        .take(num_validators)
        .collect();

        let vote_pubkeys: Vec<_> = keypairs
            .values()
            .map(|keys| keys.vote_keypair.pubkey())
            .collect();

        let stake_per_validator = 10_000;
        let (mut bank_forks, mut progress_map, _) =
            vote_simulator::initialize_state(&keypairs, stake_per_validator);
        progress_map
            .get_propagated_stats_mut(0)
            .unwrap()
            .is_leader_slot = true;
        bank_forks.set_root(0, &AbsRequestSender::default(), None);

        let total_epoch_stake = num_validators as u64 * stake_per_validator;

        // Insert new ForkProgress representing a slot for all slots 1..=num_banks. Only
        // make even numbered ones leader slots
        for i in 1..=10 {
            let parent_bank = bank_forks.get(i - 1).unwrap().clone();
            let prev_leader_slot = i - 1;
            bank_forks.insert(Bank::new_from_parent(&parent_bank, &Pubkey::default(), i));
            let mut fork_progress = ForkProgress::new(
                Hash::default(),
                Some(prev_leader_slot),
                Some(ValidatorStakeInfo {
                    total_epoch_stake,
                    ..ValidatorStakeInfo::default()
                }),
                0,
                0,
            );

            let end_range = {
                // The earlier slots are one pubkey away from reaching confirmation
                if i < 5 {
                    2
                } else {
                    // The later slots are two pubkeys away from reaching confirmation
                    1
                }
            };
            fork_progress.propagated_stats.propagated_validators =
                vote_pubkeys[0..end_range].iter().copied().collect();
            fork_progress.propagated_stats.propagated_validators_stake =
                end_range as u64 * stake_per_validator;
            progress_map.insert(i, fork_progress);
        }

        let vote_tracker = VoteTracker::default();
        // Insert a new vote
        vote_tracker.insert_vote(10, vote_pubkeys[2]);

        // The last bank should reach propagation threshold, and propagate it all
        // the way back through earlier leader banks
        ReplayStage::update_propagation_status(
            &mut progress_map,
            10,
            &RwLock::new(bank_forks),
            &vote_tracker,
            &ClusterSlots::default(),
        );

        // Only the first 5 banks should have reached the threshold
        for i in 1..=10 {
            let propagated_stats = &progress_map.get(&i).unwrap().propagated_stats;
            if i < 5 {
                assert!(propagated_stats.is_propagated);
            } else {
                assert!(!propagated_stats.is_propagated);
            }
        }
    }

    #[test]
    fn test_check_propagation_for_start_leader() {
        let mut progress_map = ProgressMap::default();
        let poh_slot = 5;
        let parent_slot = poh_slot - NUM_CONSECUTIVE_LEADER_SLOTS;

        // If there is no previous leader slot (previous leader slot is None),
        // should succeed
        progress_map.insert(
            parent_slot,
            ForkProgress::new(Hash::default(), None, None, 0, 0),
        );
        assert!(ReplayStage::check_propagation_for_start_leader(
            poh_slot,
            parent_slot,
            &progress_map,
        ));

        // Now if we make the parent was itself the leader, then requires propagation
        // confirmation check because the parent is at least NUM_CONSECUTIVE_LEADER_SLOTS
        // slots from the `poh_slot`
        progress_map.insert(
            parent_slot,
            ForkProgress::new(
                Hash::default(),
                None,
                Some(ValidatorStakeInfo::default()),
                0,
                0,
            ),
        );
        assert!(!ReplayStage::check_propagation_for_start_leader(
            poh_slot,
            parent_slot,
            &progress_map,
        ));
        progress_map
            .get_mut(&parent_slot)
            .unwrap()
            .propagated_stats
            .is_propagated = true;
        assert!(ReplayStage::check_propagation_for_start_leader(
            poh_slot,
            parent_slot,
            &progress_map,
        ));
        // Now, set up the progress map to show that the `previous_leader_slot` of 5 is
        // `parent_slot - 1` (not equal to the actual parent!), so `parent_slot - 1` needs
        // to see propagation confirmation before we can start a leader for block 5
        let previous_leader_slot = parent_slot - 1;
        progress_map.insert(
            parent_slot,
            ForkProgress::new(Hash::default(), Some(previous_leader_slot), None, 0, 0),
        );
        progress_map.insert(
            previous_leader_slot,
            ForkProgress::new(
                Hash::default(),
                None,
                Some(ValidatorStakeInfo::default()),
                0,
                0,
            ),
        );

        // `previous_leader_slot` has not seen propagation threshold, so should fail
        assert!(!ReplayStage::check_propagation_for_start_leader(
            poh_slot,
            parent_slot,
            &progress_map,
        ));

        // If we set the is_propagated = true for the `previous_leader_slot`, should
        // allow the block to be generated
        progress_map
            .get_mut(&previous_leader_slot)
            .unwrap()
            .propagated_stats
            .is_propagated = true;
        assert!(ReplayStage::check_propagation_for_start_leader(
            poh_slot,
            parent_slot,
            &progress_map,
        ));

        // If the root is now set to `parent_slot`, this filters out `previous_leader_slot` from the progress map,
        // which implies confirmation
        let bank0 = Bank::new_for_tests(&genesis_config::create_genesis_config(10000).0);
        let parent_slot_bank =
            Bank::new_from_parent(&Arc::new(bank0), &Pubkey::default(), parent_slot);
        let mut bank_forks = BankForks::new(parent_slot_bank);
        let bank5 =
            Bank::new_from_parent(&bank_forks.get(parent_slot).unwrap(), &Pubkey::default(), 5);
        bank_forks.insert(bank5);

        // Should purge only `previous_leader_slot` from the progress map
        progress_map.handle_new_root(&bank_forks);

        // Should succeed
        assert!(ReplayStage::check_propagation_for_start_leader(
            poh_slot,
            parent_slot,
            &progress_map,
        ));
    }

    #[test]
    fn test_check_propagation_skip_propagation_check() {
        let mut progress_map = ProgressMap::default();
        let poh_slot = 4;
        let mut parent_slot = poh_slot - 1;

        // Set up the progress map to show that the last leader slot of 4 is 3,
        // which means 3 and 4 are consecutive leader slots
        progress_map.insert(
            3,
            ForkProgress::new(
                Hash::default(),
                None,
                Some(ValidatorStakeInfo::default()),
                0,
                0,
            ),
        );

        // If the previous leader slot has not seen propagation threshold, but
        // was the direct parent (implying consecutive leader slots), create
        // the block regardless
        assert!(ReplayStage::check_propagation_for_start_leader(
            poh_slot,
            parent_slot,
            &progress_map,
        ));

        // If propagation threshold was achieved on parent, block should
        // also be created
        progress_map
            .get_mut(&3)
            .unwrap()
            .propagated_stats
            .is_propagated = true;
        assert!(ReplayStage::check_propagation_for_start_leader(
            poh_slot,
            parent_slot,
            &progress_map,
        ));

        // Now insert another parent slot 2 for which this validator is also the leader
        parent_slot = poh_slot - NUM_CONSECUTIVE_LEADER_SLOTS + 1;
        progress_map.insert(
            parent_slot,
            ForkProgress::new(
                Hash::default(),
                None,
                Some(ValidatorStakeInfo::default()),
                0,
                0,
            ),
        );

        // Even though `parent_slot` and `poh_slot` are separated by another block,
        // because they're within `NUM_CONSECUTIVE` blocks of each other, the propagation
        // check is still skipped
        assert!(ReplayStage::check_propagation_for_start_leader(
            poh_slot,
            parent_slot,
            &progress_map,
        ));

        // Once the distance becomes >= NUM_CONSECUTIVE_LEADER_SLOTS, then we need to
        // enforce the propagation check
        parent_slot = poh_slot - NUM_CONSECUTIVE_LEADER_SLOTS;
        progress_map.insert(
            parent_slot,
            ForkProgress::new(
                Hash::default(),
                None,
                Some(ValidatorStakeInfo::default()),
                0,
                0,
            ),
        );
        assert!(!ReplayStage::check_propagation_for_start_leader(
            poh_slot,
            parent_slot,
            &progress_map,
        ));
    }

    #[test]
    fn test_purge_unconfirmed_duplicate_slot() {
        let (vote_simulator, blockstore) = setup_default_forks(2, None::<GenerateVotes>);
        let VoteSimulator {
            bank_forks,
            node_pubkeys,
            mut progress,
            validator_keypairs,
            ..
        } = vote_simulator;

        // Create bank 7
        let root_bank = bank_forks.read().unwrap().root_bank();
        let bank7 = Bank::new_from_parent(
            &bank_forks.read().unwrap().get(6).unwrap(),
            &Pubkey::default(),
            7,
        );
        bank_forks.write().unwrap().insert(bank7);
        blockstore.add_tree(tr(6) / tr(7), false, false, 3, Hash::default());
        let bank7 = bank_forks.read().unwrap().get(7).unwrap();
        let mut descendants = bank_forks.read().unwrap().descendants();
        let mut ancestors = bank_forks.read().unwrap().ancestors();

        // Process a transfer on bank 7
        let sender = node_pubkeys[0];
        let receiver = node_pubkeys[1];
        let old_balance = bank7.get_balance(&sender);
        let transfer_amount = old_balance / 2;
        let transfer_sig = bank7
            .transfer(
                transfer_amount,
                &validator_keypairs.get(&sender).unwrap().node_keypair,
                &receiver,
            )
            .unwrap();

        // Process a vote for slot 0 in bank 5
        let validator0_keypairs = &validator_keypairs.get(&sender).unwrap();
        let bank0 = bank_forks.read().unwrap().get(0).unwrap();
        let vote_tx = vote_transaction::new_vote_transaction(
            vec![0],
            bank0.hash(),
            bank0.last_blockhash(),
            &validator0_keypairs.node_keypair,
            &validator0_keypairs.vote_keypair,
            &validator0_keypairs.vote_keypair,
            None,
        );
        bank7.process_transaction(&vote_tx).unwrap();
        assert!(bank7.get_signature_status(&vote_tx.signatures[0]).is_some());

        // Both signatures should exist in status cache
        assert!(bank7.get_signature_status(&vote_tx.signatures[0]).is_some());
        assert!(bank7.get_signature_status(&transfer_sig).is_some());

        // Mark slot 7 dead
        blockstore
            .set_dead_slot(7)
            .expect("Failed to mark slot as dead in blockstore");

        // Purging slot 5 should purge only slots 5 and its descendants 6,7
        ReplayStage::purge_unconfirmed_duplicate_slot(
            5,
            &mut ancestors,
            &mut descendants,
            &mut progress,
            &root_bank,
            &bank_forks,
            &blockstore,
        );
        for i in 5..=7 {
            assert!(bank_forks.read().unwrap().get(i).is_none());
            assert!(progress.get(&i).is_none());
        }
        for i in 0..=4 {
            assert!(bank_forks.read().unwrap().get(i).is_some());
            assert!(progress.get(&i).is_some());
        }

        // Blockstore should have been cleared
        for slot in &[5, 6, 7] {
            assert!(!blockstore.is_full(*slot));
            // Slot 7 was marked dead before, should no longer be marked
            assert!(!blockstore.is_dead(*slot));
            assert!(blockstore.get_slot_entries(*slot, 0).unwrap().is_empty());
        }

        // Should not be able to find signature in slot 5 for previously
        // processed transactions
        assert!(bank7.get_signature_status(&vote_tx.signatures[0]).is_none());
        assert!(bank7.get_signature_status(&transfer_sig).is_none());

        // Getting balance should return the old balance (accounts were cleared)
        assert_eq!(bank7.get_balance(&sender), old_balance);

        // Purging slot 4 should purge only slot 4
        let mut descendants = bank_forks.read().unwrap().descendants();
        let mut ancestors = bank_forks.read().unwrap().ancestors();
        ReplayStage::purge_unconfirmed_duplicate_slot(
            4,
            &mut ancestors,
            &mut descendants,
            &mut progress,
            &root_bank,
            &bank_forks,
            &blockstore,
        );
        for i in 4..=7 {
            assert!(bank_forks.read().unwrap().get(i).is_none());
            assert!(progress.get(&i).is_none());
            assert!(blockstore.get_slot_entries(i, 0).unwrap().is_empty());
        }
        for i in 0..=3 {
            assert!(bank_forks.read().unwrap().get(i).is_some());
            assert!(progress.get(&i).is_some());
            assert!(!blockstore.get_slot_entries(i, 0).unwrap().is_empty());
        }

        // Purging slot 1 should purge both forks 2 and 3
        let mut descendants = bank_forks.read().unwrap().descendants();
        let mut ancestors = bank_forks.read().unwrap().ancestors();
        ReplayStage::purge_unconfirmed_duplicate_slot(
            1,
            &mut ancestors,
            &mut descendants,
            &mut progress,
            &root_bank,
            &bank_forks,
            &blockstore,
        );
        for i in 1..=7 {
            assert!(bank_forks.read().unwrap().get(i).is_none());
            assert!(progress.get(&i).is_none());
            assert!(blockstore.get_slot_entries(i, 0).unwrap().is_empty());
        }
        assert!(bank_forks.read().unwrap().get(0).is_some());
        assert!(progress.get(&0).is_some());
    }

    #[test]
    fn test_purge_ancestors_descendants() {
        let (VoteSimulator { bank_forks, .. }, _) = setup_default_forks(1, None::<GenerateVotes>);

        // Purge branch rooted at slot 2
        let mut descendants = bank_forks.read().unwrap().descendants();
        let mut ancestors = bank_forks.read().unwrap().ancestors();
        let slot_2_descendants = descendants.get(&2).unwrap().clone();
        ReplayStage::purge_ancestors_descendants(
            2,
            &slot_2_descendants,
            &mut ancestors,
            &mut descendants,
        );

        // Result should be equivalent to removing slot from BankForks
        // and regenerating the `ancestor` `descendant` maps
        for d in slot_2_descendants {
            bank_forks.write().unwrap().remove(d);
        }
        bank_forks.write().unwrap().remove(2);
        assert!(check_map_eq(
            &ancestors,
            &bank_forks.read().unwrap().ancestors()
        ));
        assert!(check_map_eq(
            &descendants,
            &bank_forks.read().unwrap().descendants()
        ));

        // Try to purge the root
        bank_forks
            .write()
            .unwrap()
            .set_root(3, &AbsRequestSender::default(), None);
        let mut descendants = bank_forks.read().unwrap().descendants();
        let mut ancestors = bank_forks.read().unwrap().ancestors();
        let slot_3_descendants = descendants.get(&3).unwrap().clone();
        ReplayStage::purge_ancestors_descendants(
            3,
            &slot_3_descendants,
            &mut ancestors,
            &mut descendants,
        );

        assert!(ancestors.is_empty());
        // Only remaining keys should be ones < root
        for k in descendants.keys() {
            assert!(*k < 3);
        }
    }

    #[test]
    fn test_leader_snapshot_restart_propagation() {
        let ReplayBlockstoreComponents {
            validator_node_to_vote_keys,
            leader_schedule_cache,
            vote_simulator,
            ..
        } = replay_blockstore_components(None, 1, None::<GenerateVotes>);

        let VoteSimulator {
            mut progress,
            bank_forks,
            ..
        } = vote_simulator;

        let root_bank = bank_forks.read().unwrap().root_bank();
        let my_pubkey = leader_schedule_cache
            .slot_leader_at(root_bank.slot(), Some(&root_bank))
            .unwrap();

        // Check that we are the leader of the root bank
        assert!(
            progress
                .get_propagated_stats(root_bank.slot())
                .unwrap()
                .is_leader_slot
        );
        let ancestors = bank_forks.read().unwrap().ancestors();

        // Freeze bank so it shows up in frozen banks
        root_bank.freeze();
        let mut frozen_banks: Vec<_> = bank_forks
            .read()
            .unwrap()
            .frozen_banks()
            .values()
            .cloned()
            .collect();

        // Compute bank stats, make sure vote is propagated back to starting root bank
        let vote_tracker = VoteTracker::default();

        // Add votes
        for vote_key in validator_node_to_vote_keys.values() {
            vote_tracker.insert_vote(root_bank.slot(), *vote_key);
        }

        assert!(
            !progress
                .get_leader_propagation_slot_must_exist(root_bank.slot())
                .0
        );

        // Update propagation status
        let mut tower = Tower::new_for_tests(0, 0.67);
        ReplayStage::compute_bank_stats(
            &validator_node_to_vote_keys[&my_pubkey],
            &ancestors,
            &mut frozen_banks,
            &mut tower,
            &mut progress,
            &vote_tracker,
            &ClusterSlots::default(),
            &bank_forks,
            &mut HeaviestSubtreeForkChoice::new_from_bank_forks(&bank_forks.read().unwrap()),
            &mut LatestValidatorVotesForFrozenBanks::default(),
        );

        // Check status is true
        assert!(
            progress
                .get_leader_propagation_slot_must_exist(root_bank.slot())
                .0
        );
    }

    #[test]
    fn test_unconfirmed_duplicate_slots_and_lockouts() {
        /*
            Build fork structure:

                 slot 0
                   |
                 slot 1
                 /    \
            slot 2    |
               |      |
            slot 3    |
               |      |
            slot 4    |
                    slot 5
                      |
                    slot 6
        */
        let forks = tr(0) / (tr(1) / (tr(2) / (tr(3) / (tr(4)))) / (tr(5) / (tr(6))));

        // Make enough validators for vote switch threshold later
        let mut vote_simulator = VoteSimulator::new(2);
        let validator_votes: HashMap<Pubkey, Vec<u64>> = vec![
            (vote_simulator.node_pubkeys[0], vec![5]),
            (vote_simulator.node_pubkeys[1], vec![2]),
        ]
        .into_iter()
        .collect();
        vote_simulator.fill_bank_forks(forks, &validator_votes, true);

        let (bank_forks, mut progress) = (vote_simulator.bank_forks, vote_simulator.progress);
        let ledger_path = get_tmp_ledger_path!();
        let blockstore = Arc::new(
            Blockstore::open(&ledger_path).expect("Expected to be able to open database ledger"),
        );
        let mut tower = Tower::new_for_tests(8, 0.67);

        // All forks have same weight so heaviest bank to vote/reset on should be the tip of
        // the fork with the lower slot
        let (vote_fork, reset_fork) = run_compute_and_select_forks(
            &bank_forks,
            &mut progress,
            &mut tower,
            &mut vote_simulator.heaviest_subtree_fork_choice,
            &mut vote_simulator.latest_validator_votes_for_frozen_banks,
        );
        assert_eq!(vote_fork.unwrap(), 4);
        assert_eq!(reset_fork.unwrap(), 4);

        // Record the vote for 4
        tower.record_bank_vote(
            &bank_forks.read().unwrap().get(4).unwrap(),
            &Pubkey::default(),
        );

        // Mark 4 as duplicate, 3 should be the heaviest slot, but should not be votable
        // because of lockout
        blockstore.store_duplicate_slot(4, vec![], vec![]).unwrap();
        let mut duplicate_slots_tracker = DuplicateSlotsTracker::default();
        let mut gossip_duplicate_confirmed_slots = GossipDuplicateConfirmedSlots::default();
        let mut epoch_slots_frozen_slots = EpochSlotsFrozenSlots::default();
        let bank4_hash = bank_forks.read().unwrap().bank_hash(4).unwrap();
        assert_ne!(bank4_hash, Hash::default());
        let duplicate_state = DuplicateState::new_from_state(
            4,
            &gossip_duplicate_confirmed_slots,
            &mut vote_simulator.heaviest_subtree_fork_choice,
            || progress.is_dead(4).unwrap_or(false),
            || Some(bank4_hash),
        );
        let (ancestor_hashes_replay_update_sender, _ancestor_hashes_replay_update_receiver) =
            unbounded();
        check_slot_agrees_with_cluster(
            4,
            bank_forks.read().unwrap().root(),
            &blockstore,
            &mut duplicate_slots_tracker,
            &mut epoch_slots_frozen_slots,
            &mut vote_simulator.heaviest_subtree_fork_choice,
            &mut DuplicateSlotsToRepair::default(),
            &ancestor_hashes_replay_update_sender,
            SlotStateUpdate::Duplicate(duplicate_state),
        );

        let (vote_fork, reset_fork) = run_compute_and_select_forks(
            &bank_forks,
            &mut progress,
            &mut tower,
            &mut vote_simulator.heaviest_subtree_fork_choice,
            &mut vote_simulator.latest_validator_votes_for_frozen_banks,
        );
        assert!(vote_fork.is_none());
        assert_eq!(reset_fork.unwrap(), 3);

        // Now mark 2, an ancestor of 4, as duplicate
        blockstore.store_duplicate_slot(2, vec![], vec![]).unwrap();
        let bank2_hash = bank_forks.read().unwrap().bank_hash(2).unwrap();
        assert_ne!(bank2_hash, Hash::default());
        let duplicate_state = DuplicateState::new_from_state(
            2,
            &gossip_duplicate_confirmed_slots,
            &mut vote_simulator.heaviest_subtree_fork_choice,
            || progress.is_dead(2).unwrap_or(false),
            || Some(bank2_hash),
        );
        check_slot_agrees_with_cluster(
            2,
            bank_forks.read().unwrap().root(),
            &blockstore,
            &mut duplicate_slots_tracker,
            &mut epoch_slots_frozen_slots,
            &mut vote_simulator.heaviest_subtree_fork_choice,
            &mut DuplicateSlotsToRepair::default(),
            &ancestor_hashes_replay_update_sender,
            SlotStateUpdate::Duplicate(duplicate_state),
        );

        let (vote_fork, reset_fork) = run_compute_and_select_forks(
            &bank_forks,
            &mut progress,
            &mut tower,
            &mut vote_simulator.heaviest_subtree_fork_choice,
            &mut vote_simulator.latest_validator_votes_for_frozen_banks,
        );

        // Should now pick the next heaviest fork that is not a descendant of 2, which is 6.
        // However the lockout from vote 4 should still apply, so 6 should not be votable
        assert!(vote_fork.is_none());
        assert_eq!(reset_fork.unwrap(), 6);

        // If slot 4 is marked as confirmed, then this confirms slot 2 and 4, and
        // then slot 4 is now the heaviest bank again
        let mut duplicate_slots_to_repair = DuplicateSlotsToRepair::default();
        gossip_duplicate_confirmed_slots.insert(4, bank4_hash);
        let duplicate_confirmed_state = DuplicateConfirmedState::new_from_state(
            bank4_hash,
            || progress.is_dead(4).unwrap_or(false),
            || Some(bank4_hash),
        );
        check_slot_agrees_with_cluster(
            4,
            bank_forks.read().unwrap().root(),
            &blockstore,
            &mut duplicate_slots_tracker,
            &mut epoch_slots_frozen_slots,
            &mut vote_simulator.heaviest_subtree_fork_choice,
            &mut duplicate_slots_to_repair,
            &ancestor_hashes_replay_update_sender,
            SlotStateUpdate::DuplicateConfirmed(duplicate_confirmed_state),
        );
        // The confirmed hash is detected in `progress`, which means
        // it's confirmation on the replayed block. This means we have
        // the right version of the block, so `duplicate_slots_to_repair`
        // should be empty
        assert!(duplicate_slots_to_repair.is_empty());
        let (vote_fork, reset_fork) = run_compute_and_select_forks(
            &bank_forks,
            &mut progress,
            &mut tower,
            &mut vote_simulator.heaviest_subtree_fork_choice,
            &mut vote_simulator.latest_validator_votes_for_frozen_banks,
        );
        // Should now pick the heaviest fork 4 again, but lockouts apply so fork 4
        // is not votable, which avoids voting for 4 again.
        assert!(vote_fork.is_none());
        assert_eq!(reset_fork.unwrap(), 4);
    }

    #[test]
    fn test_dump_then_repair_correct_slots() {
        // Create the tree of banks in a BankForks object
        let forks = tr(0) / (tr(1)) / (tr(2));

        let ReplayBlockstoreComponents {
            ref mut vote_simulator,
            ref blockstore,
            ..
        } = replay_blockstore_components(Some(forks), 1, None);

        let VoteSimulator {
            ref mut progress,
            ref bank_forks,
            ..
        } = vote_simulator;

        let (mut ancestors, mut descendants) = {
            let r_bank_forks = bank_forks.read().unwrap();
            (r_bank_forks.ancestors(), r_bank_forks.descendants())
        };

        // Insert different versions of both 1 and 2. Both slots 1 and 2 should
        // then be purged
        let mut duplicate_slots_to_repair = DuplicateSlotsToRepair::default();
        duplicate_slots_to_repair.insert(1, Hash::new_unique());
        duplicate_slots_to_repair.insert(2, Hash::new_unique());

        ReplayStage::dump_then_repair_correct_slots(
            &mut duplicate_slots_to_repair,
            &mut ancestors,
            &mut descendants,
            progress,
            bank_forks,
            blockstore,
            None,
        );

        let r_bank_forks = bank_forks.read().unwrap();
        for slot in 0..=2 {
            let bank = r_bank_forks.get(slot);
            let ancestor_result = ancestors.get(&slot);
            let descendants_result = descendants.get(&slot);
            if slot == 0 {
                assert!(bank.is_some());
                assert!(ancestor_result.is_some());
                assert!(descendants_result.is_some());
            } else {
                assert!(bank.is_none());
                assert!(ancestor_result.is_none());
                assert!(descendants_result.is_none());
            }
        }
    }

    fn setup_vote_then_rollback(
        first_vote: Slot,
        num_validators: usize,
        generate_votes: Option<GenerateVotes>,
    ) -> ReplayBlockstoreComponents {
        /*
            Build fork structure:

                 slot 0
                   |
                 slot 1
                 /    \
            slot 2    |
               |      |
            slot 3    |
               |      |
            slot 4    |
               |      |
            slot 5    |
                    slot 6
                      |
                    slot 7
        */
        let forks = tr(0) / (tr(1) / (tr(2) / (tr(3) / (tr(4) / (tr(5))))) / (tr(6) / (tr(7))));

        let mut replay_components =
            replay_blockstore_components(Some(forks), num_validators, generate_votes);

        let ReplayBlockstoreComponents {
            ref mut tower,
            ref blockstore,
            ref mut vote_simulator,
            ..
        } = replay_components;

        let VoteSimulator {
            ref mut progress,
            ref bank_forks,
            ref mut heaviest_subtree_fork_choice,
            ..
        } = vote_simulator;

        tower.record_bank_vote(
            &bank_forks.read().unwrap().get(first_vote).unwrap(),
            &Pubkey::default(),
        );

        // Simulate another version of slot 2 was duplicate confirmed
        let our_bank2_hash = bank_forks.read().unwrap().bank_hash(2).unwrap();
        let duplicate_confirmed_bank2_hash = Hash::new_unique();
        let mut gossip_duplicate_confirmed_slots = GossipDuplicateConfirmedSlots::default();
        gossip_duplicate_confirmed_slots.insert(2, duplicate_confirmed_bank2_hash);
        let mut duplicate_slots_tracker = DuplicateSlotsTracker::default();
        let mut duplicate_slots_to_repair = DuplicateSlotsToRepair::default();
        let mut epoch_slots_frozen_slots = EpochSlotsFrozenSlots::default();

        // Mark fork choice branch as invalid so select forks below doesn't panic
        // on a nonexistent `heaviest_bank_on_same_fork` after we dump the duplciate fork.
        let duplicate_confirmed_state = DuplicateConfirmedState::new_from_state(
            duplicate_confirmed_bank2_hash,
            || progress.is_dead(2).unwrap_or(false),
            || Some(our_bank2_hash),
        );
        let (ancestor_hashes_replay_update_sender, _ancestor_hashes_replay_update_receiver) =
            unbounded();
        check_slot_agrees_with_cluster(
            2,
            bank_forks.read().unwrap().root(),
            blockstore,
            &mut duplicate_slots_tracker,
            &mut epoch_slots_frozen_slots,
            heaviest_subtree_fork_choice,
            &mut duplicate_slots_to_repair,
            &ancestor_hashes_replay_update_sender,
            SlotStateUpdate::DuplicateConfirmed(duplicate_confirmed_state),
        );
        assert_eq!(
            *duplicate_slots_to_repair.get(&2).unwrap(),
            duplicate_confirmed_bank2_hash
        );
        let mut ancestors = bank_forks.read().unwrap().ancestors();
        let mut descendants = bank_forks.read().unwrap().descendants();
        let old_descendants_of_2 = descendants.get(&2).unwrap().clone();

        ReplayStage::dump_then_repair_correct_slots(
            &mut duplicate_slots_to_repair,
            &mut ancestors,
            &mut descendants,
            progress,
            bank_forks,
            blockstore,
            None,
        );

        // Check everything was purged properly
        for purged_slot in std::iter::once(&2).chain(old_descendants_of_2.iter()) {
            assert!(!ancestors.contains_key(purged_slot));
            assert!(!descendants.contains_key(purged_slot));
        }

        replay_components
    }

    fn run_test_duplicate_rollback_then_vote(first_vote: Slot) -> SelectVoteAndResetForkResult {
        let replay_components = setup_vote_then_rollback(
            first_vote,
            2,
            Some(Box::new(|node_keys| {
                // Simulate everyone else voting on 6, so we have enough to
                // make a switch to the other fork
                node_keys.into_iter().map(|k| (k, vec![6])).collect()
            })),
        );

        let ReplayBlockstoreComponents {
            mut tower,
            vote_simulator,
            ..
        } = replay_components;

        let VoteSimulator {
            mut progress,
            bank_forks,
            mut heaviest_subtree_fork_choice,
            mut latest_validator_votes_for_frozen_banks,
            ..
        } = vote_simulator;

        let mut frozen_banks: Vec<_> = bank_forks
            .read()
            .unwrap()
            .frozen_banks()
            .values()
            .cloned()
            .collect();

        let ancestors = bank_forks.read().unwrap().ancestors();
        let descendants = bank_forks.read().unwrap().descendants();

        ReplayStage::compute_bank_stats(
            &Pubkey::new_unique(),
            &ancestors,
            &mut frozen_banks,
            &mut tower,
            &mut progress,
            &VoteTracker::default(),
            &ClusterSlots::default(),
            &bank_forks,
            &mut heaviest_subtree_fork_choice,
            &mut latest_validator_votes_for_frozen_banks,
        );

        // Try to switch to vote to the heaviest slot 6, then return the vote results
        let (heaviest_bank, heaviest_bank_on_same_fork) = heaviest_subtree_fork_choice
            .select_forks(&frozen_banks, &tower, &progress, &ancestors, &bank_forks);
        assert_eq!(heaviest_bank.slot(), 7);
        assert!(heaviest_bank_on_same_fork.is_none());
        ReplayStage::select_vote_and_reset_forks(
            &heaviest_bank,
            heaviest_bank_on_same_fork.as_ref(),
            &ancestors,
            &descendants,
            &progress,
            &mut tower,
            &latest_validator_votes_for_frozen_banks,
            &heaviest_subtree_fork_choice,
        )
    }

    #[test]
    fn test_duplicate_rollback_then_vote_locked_out() {
        let SelectVoteAndResetForkResult {
            vote_bank,
            reset_bank,
            heaviest_fork_failures,
        } = run_test_duplicate_rollback_then_vote(5);

        // If we vote on 5 first then try to vote on 7, we should be locked out,
        // despite the rollback
        assert!(vote_bank.is_none());
        assert_eq!(reset_bank.unwrap().slot(), 7);
        assert_eq!(
            heaviest_fork_failures,
            vec![HeaviestForkFailures::LockedOut(7)]
        );
    }

    #[test]
    fn test_duplicate_rollback_then_vote_success() {
        let SelectVoteAndResetForkResult {
            vote_bank,
            reset_bank,
            heaviest_fork_failures,
        } = run_test_duplicate_rollback_then_vote(4);

        // If we vote on 4 first then try to vote on 7, we should succeed
        assert_matches!(
            vote_bank
                .map(|(bank, switch_decision)| (bank.slot(), switch_decision))
                .unwrap(),
            (7, SwitchForkDecision::SwitchProof(_))
        );
        assert_eq!(reset_bank.unwrap().slot(), 7);
        assert!(heaviest_fork_failures.is_empty());
    }

    fn run_test_duplicate_rollback_then_vote_on_other_duplicate(
        first_vote: Slot,
    ) -> SelectVoteAndResetForkResult {
        let replay_components = setup_vote_then_rollback(first_vote, 10, None::<GenerateVotes>);

        let ReplayBlockstoreComponents {
            mut tower,
            mut vote_simulator,
            ..
        } = replay_components;

        // Simulate repairing an alternate version of slot 2, 3 and 4 that we just dumped. Because
        // we're including votes this time for slot 1, it should generate a different
        // version of 2.
        let cluster_votes: HashMap<Pubkey, Vec<Slot>> = vote_simulator
            .node_pubkeys
            .iter()
            .map(|k| (*k, vec![1, 2]))
            .collect();

        // Create new versions of slots 2, 3, 4, 5, with parent slot 1
        vote_simulator.create_and_vote_new_branch(
            1,
            5,
            &cluster_votes,
            &HashSet::new(),
            &Pubkey::new_unique(),
            &mut tower,
        );

        let VoteSimulator {
            mut progress,
            bank_forks,
            mut heaviest_subtree_fork_choice,
            mut latest_validator_votes_for_frozen_banks,
            ..
        } = vote_simulator;

        // Check that the new branch with slot 2 is different than the original version.
        let bank_1_hash = bank_forks.read().unwrap().bank_hash(1).unwrap();
        let children_of_1 = heaviest_subtree_fork_choice
            .children(&(1, bank_1_hash))
            .unwrap();
        let duplicate_versions_of_2 = children_of_1
            .iter()
            .filter(|(slot, _hash)| *slot == 2)
            .count();
        assert_eq!(duplicate_versions_of_2, 2);

        let mut frozen_banks: Vec<_> = bank_forks
            .read()
            .unwrap()
            .frozen_banks()
            .values()
            .cloned()
            .collect();

        let ancestors = bank_forks.read().unwrap().ancestors();
        let descendants = bank_forks.read().unwrap().descendants();

        ReplayStage::compute_bank_stats(
            &Pubkey::new_unique(),
            &ancestors,
            &mut frozen_banks,
            &mut tower,
            &mut progress,
            &VoteTracker::default(),
            &ClusterSlots::default(),
            &bank_forks,
            &mut heaviest_subtree_fork_choice,
            &mut latest_validator_votes_for_frozen_banks,
        );

        // Try to switch to vote to the heaviest slot 5, then return the vote results
        let (heaviest_bank, heaviest_bank_on_same_fork) = heaviest_subtree_fork_choice
            .select_forks(&frozen_banks, &tower, &progress, &ancestors, &bank_forks);
        assert_eq!(heaviest_bank.slot(), 5);
        assert!(heaviest_bank_on_same_fork.is_none());
        ReplayStage::select_vote_and_reset_forks(
            &heaviest_bank,
            heaviest_bank_on_same_fork.as_ref(),
            &ancestors,
            &descendants,
            &progress,
            &mut tower,
            &latest_validator_votes_for_frozen_banks,
            &heaviest_subtree_fork_choice,
        )
    }

    #[test]
    fn test_duplicate_rollback_then_vote_on_other_duplicate_success() {
        let SelectVoteAndResetForkResult {
            vote_bank,
            reset_bank,
            heaviest_fork_failures,
        } = run_test_duplicate_rollback_then_vote_on_other_duplicate(3);

        // If we vote on 2 first then try to vote on 5, we should succeed
        assert_matches!(
            vote_bank
                .map(|(bank, switch_decision)| (bank.slot(), switch_decision))
                .unwrap(),
            (5, SwitchForkDecision::SwitchProof(_))
        );
        assert_eq!(reset_bank.unwrap().slot(), 5);
        assert!(heaviest_fork_failures.is_empty());
    }

    #[test]
    fn test_duplicate_rollback_then_vote_on_other_duplicate_same_slot_locked_out() {
        let SelectVoteAndResetForkResult {
            vote_bank,
            reset_bank,
            heaviest_fork_failures,
        } = run_test_duplicate_rollback_then_vote_on_other_duplicate(5);

        // If we vote on 5 first then try to vote on another version of 5,
        // lockout should fail
        assert!(vote_bank.is_none());
        assert_eq!(reset_bank.unwrap().slot(), 5);
        assert_eq!(
            heaviest_fork_failures,
            vec![HeaviestForkFailures::LockedOut(5)]
        );
    }

    #[test]
    #[ignore]
    fn test_duplicate_rollback_then_vote_on_other_duplicate_different_slot_locked_out() {
        let SelectVoteAndResetForkResult {
            vote_bank,
            reset_bank,
            heaviest_fork_failures,
        } = run_test_duplicate_rollback_then_vote_on_other_duplicate(4);

        // If we vote on 4 first then try to vote on 5 descended from another version
        // of 4, lockout should fail
        assert!(vote_bank.is_none());
        assert_eq!(reset_bank.unwrap().slot(), 5);
        assert_eq!(
            heaviest_fork_failures,
            vec![HeaviestForkFailures::LockedOut(5)]
        );
    }

    #[test]
    fn test_gossip_vote_doesnt_affect_fork_choice() {
        let (
            VoteSimulator {
                bank_forks,
                mut heaviest_subtree_fork_choice,
                mut latest_validator_votes_for_frozen_banks,
                vote_pubkeys,
                ..
            },
            _,
        ) = setup_default_forks(1, None::<GenerateVotes>);

        let vote_pubkey = vote_pubkeys[0];
        let mut unfrozen_gossip_verified_vote_hashes = UnfrozenGossipVerifiedVoteHashes::default();
        let (gossip_verified_vote_hash_sender, gossip_verified_vote_hash_receiver) = unbounded();

        // Best slot is 4
        assert_eq!(heaviest_subtree_fork_choice.best_overall_slot().0, 4);

        // Cast a vote for slot 3 on one fork
        let vote_slot = 3;
        let vote_bank = bank_forks.read().unwrap().get(vote_slot).unwrap();
        gossip_verified_vote_hash_sender
            .send((vote_pubkey, vote_slot, vote_bank.hash()))
            .expect("Send should succeed");
        ReplayStage::process_gossip_verified_vote_hashes(
            &gossip_verified_vote_hash_receiver,
            &mut unfrozen_gossip_verified_vote_hashes,
            &heaviest_subtree_fork_choice,
            &mut latest_validator_votes_for_frozen_banks,
        );

        // Pick the best fork. Gossip votes shouldn't affect fork choice
        heaviest_subtree_fork_choice.compute_bank_stats(
            &vote_bank,
            &Tower::default(),
            &mut latest_validator_votes_for_frozen_banks,
        );

        // Best slot is still 4
        assert_eq!(heaviest_subtree_fork_choice.best_overall_slot().0, 4);
    }

    #[test]
    fn test_replay_stage_refresh_last_vote() {
        let ReplayBlockstoreComponents {
            cluster_info,
            poh_recorder,
            mut tower,
            my_pubkey,
            vote_simulator,
            ..
        } = replay_blockstore_components(None, 10, None::<GenerateVotes>);
        let tower_storage = crate::tower_storage::NullTowerStorage::default();

        let VoteSimulator {
            mut validator_keypairs,
            bank_forks,
            ..
        } = vote_simulator;

        let mut last_vote_refresh_time = LastVoteRefreshTime {
            last_refresh_time: Instant::now(),
            last_print_time: Instant::now(),
        };
        let has_new_vote_been_rooted = false;
        let mut voted_signatures = vec![];

        let identity_keypair = cluster_info.keypair().clone();
        let my_vote_keypair = vec![Arc::new(
            validator_keypairs.remove(&my_pubkey).unwrap().vote_keypair,
        )];
        let my_vote_pubkey = my_vote_keypair[0].pubkey();
        let bank0 = bank_forks.read().unwrap().get(0).unwrap();

        let (voting_sender, voting_receiver) = unbounded();

        // Simulate landing a vote for slot 0 landing in slot 1
        let bank1 = Arc::new(Bank::new_from_parent(&bank0, &Pubkey::default(), 1));
        bank1.fill_bank_with_ticks_for_tests();
        tower.record_bank_vote(&bank0, &my_vote_pubkey);
        ReplayStage::push_vote(
            &bank0,
            &my_vote_pubkey,
            &identity_keypair,
            &my_vote_keypair,
            &mut tower,
            &SwitchForkDecision::SameFork,
            &mut voted_signatures,
            has_new_vote_been_rooted,
            &mut ReplayTiming::default(),
            &voting_sender,
            None,
        );
        let vote_info = voting_receiver
            .recv_timeout(Duration::from_secs(1))
            .unwrap();
        crate::voting_service::VotingService::handle_vote(
            &cluster_info,
            &poh_recorder,
            &tower_storage,
            vote_info,
            false,
        );

        let mut cursor = Cursor::default();
        let votes = cluster_info.get_votes(&mut cursor);
        assert_eq!(votes.len(), 1);
        let vote_tx = &votes[0];
        assert_eq!(vote_tx.message.recent_blockhash, bank0.last_blockhash());
        assert_eq!(tower.last_vote_tx_blockhash(), bank0.last_blockhash());
        assert_eq!(tower.last_voted_slot().unwrap(), 0);
        bank1.process_transaction(vote_tx).unwrap();
        bank1.freeze();

        // Trying to refresh the vote for bank 0 in bank 1 or bank 2 won't succeed because
        // the last vote has landed already
        let bank2 = Arc::new(Bank::new_from_parent(&bank1, &Pubkey::default(), 2));
        bank2.fill_bank_with_ticks_for_tests();
        bank2.freeze();
        for refresh_bank in &[&bank1, &bank2] {
            ReplayStage::refresh_last_vote(
                &mut tower,
                refresh_bank,
                Tower::last_voted_slot_in_bank(refresh_bank, &my_vote_pubkey).unwrap(),
                &my_vote_pubkey,
                &identity_keypair,
                &my_vote_keypair,
                &mut voted_signatures,
                has_new_vote_been_rooted,
                &mut last_vote_refresh_time,
                &voting_sender,
                None,
            );

            // No new votes have been submitted to gossip
            let votes = cluster_info.get_votes(&mut cursor);
            assert!(votes.is_empty());
            // Tower's latest vote tx blockhash hasn't changed either
            assert_eq!(tower.last_vote_tx_blockhash(), bank0.last_blockhash());
            assert_eq!(tower.last_voted_slot().unwrap(), 0);
        }

        // Simulate submitting a new vote for bank 1 to the network, but the vote
        // not landing
        tower.record_bank_vote(&bank1, &my_vote_pubkey);
        ReplayStage::push_vote(
            &bank1,
            &my_vote_pubkey,
            &identity_keypair,
            &my_vote_keypair,
            &mut tower,
            &SwitchForkDecision::SameFork,
            &mut voted_signatures,
            has_new_vote_been_rooted,
            &mut ReplayTiming::default(),
            &voting_sender,
            None,
        );
        let vote_info = voting_receiver
            .recv_timeout(Duration::from_secs(1))
            .unwrap();
        crate::voting_service::VotingService::handle_vote(
            &cluster_info,
            &poh_recorder,
            &tower_storage,
            vote_info,
            false,
        );
        let votes = cluster_info.get_votes(&mut cursor);
        assert_eq!(votes.len(), 1);
        let vote_tx = &votes[0];
        assert_eq!(vote_tx.message.recent_blockhash, bank1.last_blockhash());
        assert_eq!(tower.last_vote_tx_blockhash(), bank1.last_blockhash());
        assert_eq!(tower.last_voted_slot().unwrap(), 1);

        // Trying to refresh the vote for bank 1 in bank 2 won't succeed because
        // the last vote has not expired yet
        ReplayStage::refresh_last_vote(
            &mut tower,
            &bank2,
            Tower::last_voted_slot_in_bank(&bank2, &my_vote_pubkey).unwrap(),
            &my_vote_pubkey,
            &identity_keypair,
            &my_vote_keypair,
            &mut voted_signatures,
            has_new_vote_been_rooted,
            &mut last_vote_refresh_time,
            &voting_sender,
            None,
        );

        // No new votes have been submitted to gossip
        let votes = cluster_info.get_votes(&mut cursor);
        assert!(votes.is_empty());
        assert_eq!(tower.last_vote_tx_blockhash(), bank1.last_blockhash());
        assert_eq!(tower.last_voted_slot().unwrap(), 1);

        // Create a bank where the last vote transaction will have expired
        let expired_bank = {
            let mut parent_bank = bank2.clone();
            for _ in 0..MAX_PROCESSING_AGE {
                parent_bank = Arc::new(Bank::new_from_parent(
                    &parent_bank,
                    &Pubkey::default(),
                    parent_bank.slot() + 1,
                ));
                parent_bank.fill_bank_with_ticks_for_tests();
                parent_bank.freeze();
            }
            parent_bank
        };

        // Now trying to refresh the vote for slot 1 will succeed because the recent blockhash
        // of the last vote transaction has expired
        last_vote_refresh_time.last_refresh_time = last_vote_refresh_time
            .last_refresh_time
            .checked_sub(Duration::from_millis(
                MAX_VOTE_REFRESH_INTERVAL_MILLIS as u64 + 1,
            ))
            .unwrap();
        let clone_refresh_time = last_vote_refresh_time.last_refresh_time;
        ReplayStage::refresh_last_vote(
            &mut tower,
            &expired_bank,
            Tower::last_voted_slot_in_bank(&expired_bank, &my_vote_pubkey).unwrap(),
            &my_vote_pubkey,
            &identity_keypair,
            &my_vote_keypair,
            &mut voted_signatures,
            has_new_vote_been_rooted,
            &mut last_vote_refresh_time,
            &voting_sender,
            None,
        );
        let vote_info = voting_receiver
            .recv_timeout(Duration::from_secs(1))
            .unwrap();
        crate::voting_service::VotingService::handle_vote(
            &cluster_info,
            &poh_recorder,
            &tower_storage,
            vote_info,
            false,
        );

        assert!(last_vote_refresh_time.last_refresh_time > clone_refresh_time);
        let votes = cluster_info.get_votes(&mut cursor);
        assert_eq!(votes.len(), 1);
        let vote_tx = &votes[0];
        assert_eq!(
            vote_tx.message.recent_blockhash,
            expired_bank.last_blockhash()
        );
        assert_eq!(
            tower.last_vote_tx_blockhash(),
            expired_bank.last_blockhash()
        );
        assert_eq!(tower.last_voted_slot().unwrap(), 1);

        // Processing the vote transaction should be valid
        let expired_bank_child = Arc::new(Bank::new_from_parent(
            &expired_bank,
            &Pubkey::default(),
            expired_bank.slot() + 1,
        ));
        expired_bank_child.process_transaction(vote_tx).unwrap();
        let vote_account = expired_bank_child
            .get_vote_account(&my_vote_pubkey)
            .unwrap();
        assert_eq!(
            vote_account.vote_state().as_ref().unwrap().tower(),
            vec![0, 1]
        );
        expired_bank_child.fill_bank_with_ticks_for_tests();
        expired_bank_child.freeze();

        // Trying to refresh the vote on a sibling bank where:
        // 1) The vote for slot 1 hasn't landed
        // 2) The latest refresh vote transaction's recent blockhash (the sibling's hash) doesn't exist
        // This will still not refresh because `MAX_VOTE_REFRESH_INTERVAL_MILLIS` has not expired yet
        let expired_bank_sibling = Arc::new(Bank::new_from_parent(
            &bank2,
            &Pubkey::default(),
            expired_bank_child.slot() + 1,
        ));
        expired_bank_sibling.fill_bank_with_ticks_for_tests();
        expired_bank_sibling.freeze();
        // Set the last refresh to now, shouldn't refresh because the last refresh just happened.
        last_vote_refresh_time.last_refresh_time = Instant::now();
        ReplayStage::refresh_last_vote(
            &mut tower,
            &expired_bank_sibling,
            Tower::last_voted_slot_in_bank(&expired_bank_sibling, &my_vote_pubkey).unwrap(),
            &my_vote_pubkey,
            &identity_keypair,
            &my_vote_keypair,
            &mut voted_signatures,
            has_new_vote_been_rooted,
            &mut last_vote_refresh_time,
            &voting_sender,
            None,
        );

        let votes = cluster_info.get_votes(&mut cursor);
        assert!(votes.is_empty());
        assert_eq!(
            vote_tx.message.recent_blockhash,
            expired_bank.last_blockhash()
        );
        assert_eq!(
            tower.last_vote_tx_blockhash(),
            expired_bank.last_blockhash()
        );
        assert_eq!(tower.last_voted_slot().unwrap(), 1);
    }

    #[test]
    fn test_retransmit_latest_unpropagated_leader_slot() {
        let ReplayBlockstoreComponents {
            validator_node_to_vote_keys,
            leader_schedule_cache,
            poh_recorder,
            vote_simulator,
            ..
        } = replay_blockstore_components(None, 10, None::<GenerateVotes>);

        let VoteSimulator {
            mut progress,
            ref bank_forks,
            ..
        } = vote_simulator;

        let poh_recorder = Arc::new(poh_recorder);
        let (retransmit_slots_sender, retransmit_slots_receiver) = unbounded();

        let bank1 = Bank::new_from_parent(
            &bank_forks.read().unwrap().get(0).unwrap(),
            &leader_schedule_cache.slot_leader_at(1, None).unwrap(),
            1,
        );
        progress.insert(
            1,
            ForkProgress::new_from_bank(
                &bank1,
                bank1.collector_id(),
                validator_node_to_vote_keys
                    .get(bank1.collector_id())
                    .unwrap(),
                Some(0),
                0,
                0,
            ),
        );
        assert!(progress.get_propagated_stats(1).unwrap().is_leader_slot);
        bank1.freeze();
        bank_forks.write().unwrap().insert(bank1);

        ReplayStage::retransmit_latest_unpropagated_leader_slot(
            &poh_recorder,
            &retransmit_slots_sender,
            &mut progress,
        );
        let res = retransmit_slots_receiver.recv_timeout(Duration::from_millis(10));
        assert!(res.is_ok(), "retry_iteration=0, retry_time=None");
        assert_eq!(
            progress.get_retransmit_info(0).unwrap().retry_iteration,
            0,
            "retransmit should not advance retry_iteration before time has been set"
        );

        ReplayStage::retransmit_latest_unpropagated_leader_slot(
            &poh_recorder,
            &retransmit_slots_sender,
            &mut progress,
        );
        let res = retransmit_slots_receiver.recv_timeout(Duration::from_millis(10));
        assert!(
            res.is_err(),
            "retry_iteration=0, elapsed < 2^0 * RETRANSMIT_BASE_DELAY_MS"
        );

        progress.get_retransmit_info_mut(0).unwrap().retry_time =
            Some(Instant::now() - Duration::from_millis(RETRANSMIT_BASE_DELAY_MS + 1));
        ReplayStage::retransmit_latest_unpropagated_leader_slot(
            &poh_recorder,
            &retransmit_slots_sender,
            &mut progress,
        );
        let res = retransmit_slots_receiver.recv_timeout(Duration::from_millis(10));
        assert!(
            res.is_ok(),
            "retry_iteration=0, elapsed > RETRANSMIT_BASE_DELAY_MS"
        );
        assert_eq!(
            progress.get_retransmit_info(0).unwrap().retry_iteration,
            1,
            "retransmit should advance retry_iteration"
        );

        ReplayStage::retransmit_latest_unpropagated_leader_slot(
            &poh_recorder,
            &retransmit_slots_sender,
            &mut progress,
        );
        let res = retransmit_slots_receiver.recv_timeout(Duration::from_millis(10));
        assert!(
            res.is_err(),
            "retry_iteration=1, elapsed < 2^1 * RETRY_BASE_DELAY_MS"
        );

        progress.get_retransmit_info_mut(0).unwrap().retry_time =
            Some(Instant::now() - Duration::from_millis(RETRANSMIT_BASE_DELAY_MS + 1));
        ReplayStage::retransmit_latest_unpropagated_leader_slot(
            &poh_recorder,
            &retransmit_slots_sender,
            &mut progress,
        );
        let res = retransmit_slots_receiver.recv_timeout(Duration::from_millis(10));
        assert!(
            res.is_err(),
            "retry_iteration=1, elapsed < 2^1 * RETRANSMIT_BASE_DELAY_MS"
        );

        progress.get_retransmit_info_mut(0).unwrap().retry_time =
            Some(Instant::now() - Duration::from_millis(2 * RETRANSMIT_BASE_DELAY_MS + 1));
        ReplayStage::retransmit_latest_unpropagated_leader_slot(
            &poh_recorder,
            &retransmit_slots_sender,
            &mut progress,
        );
        let res = retransmit_slots_receiver.recv_timeout(Duration::from_millis(10));
        assert!(
            res.is_ok(),
            "retry_iteration=1, elapsed > 2^1 * RETRANSMIT_BASE_DELAY_MS"
        );
        assert_eq!(
            progress.get_retransmit_info(0).unwrap().retry_iteration,
            2,
            "retransmit should advance retry_iteration"
        );

        // increment to retry iteration 3
        progress
            .get_retransmit_info_mut(0)
            .unwrap()
            .increment_retry_iteration();

        progress.get_retransmit_info_mut(0).unwrap().retry_time =
            Some(Instant::now() - Duration::from_millis(2 * RETRANSMIT_BASE_DELAY_MS + 1));
        ReplayStage::retransmit_latest_unpropagated_leader_slot(
            &poh_recorder,
            &retransmit_slots_sender,
            &mut progress,
        );
        let res = retransmit_slots_receiver.recv_timeout(Duration::from_millis(10));
        assert!(
            res.is_err(),
            "retry_iteration=3, elapsed < 2^3 * RETRANSMIT_BASE_DELAY_MS"
        );

        progress.get_retransmit_info_mut(0).unwrap().retry_time =
            Some(Instant::now() - Duration::from_millis(8 * RETRANSMIT_BASE_DELAY_MS + 1));
        ReplayStage::retransmit_latest_unpropagated_leader_slot(
            &poh_recorder,
            &retransmit_slots_sender,
            &mut progress,
        );
        let res = retransmit_slots_receiver.recv_timeout(Duration::from_millis(10));
        assert!(
            res.is_ok(),
            "retry_iteration=3, elapsed > 2^3 * RETRANSMIT_BASE_DELAY"
        );
        assert_eq!(
            progress.get_retransmit_info(0).unwrap().retry_iteration,
            4,
            "retransmit should advance retry_iteration"
        );
    }

    fn receive_slots(retransmit_slots_receiver: &RetransmitSlotsReceiver) -> Vec<Slot> {
        let mut slots = Vec::default();
        while let Ok(slot) = retransmit_slots_receiver.recv_timeout(Duration::from_millis(10)) {
            slots.push(slot);
        }
        slots
    }

    #[test]
    fn test_maybe_retransmit_unpropagated_slots() {
        let ReplayBlockstoreComponents {
            validator_node_to_vote_keys,
            leader_schedule_cache,
            vote_simulator,
            ..
        } = replay_blockstore_components(None, 10, None::<GenerateVotes>);

        let VoteSimulator {
            mut progress,
            ref bank_forks,
            ..
        } = vote_simulator;

        let (retransmit_slots_sender, retransmit_slots_receiver) = unbounded();

        let mut prev_index = 0;
        for i in (1..10).chain(11..15) {
            let bank = Bank::new_from_parent(
                &bank_forks.read().unwrap().get(prev_index).unwrap(),
                &leader_schedule_cache.slot_leader_at(i, None).unwrap(),
                i,
            );
            progress.insert(
                i,
                ForkProgress::new_from_bank(
                    &bank,
                    bank.collector_id(),
                    validator_node_to_vote_keys
                        .get(bank.collector_id())
                        .unwrap(),
                    Some(0),
                    0,
                    0,
                ),
            );
            assert!(progress.get_propagated_stats(i).unwrap().is_leader_slot);
            bank.freeze();
            bank_forks.write().unwrap().insert(bank);
            prev_index = i;
        }

        // expect single slot when latest_leader_slot is the start of a consecutive range
        let latest_leader_slot = 0;
        ReplayStage::maybe_retransmit_unpropagated_slots(
            "test",
            &retransmit_slots_sender,
            &mut progress,
            latest_leader_slot,
        );
        let received_slots = receive_slots(&retransmit_slots_receiver);
        assert_eq!(received_slots, vec![0]);

        // expect range of slots from start of consecutive slots
        let latest_leader_slot = 6;
        ReplayStage::maybe_retransmit_unpropagated_slots(
            "test",
            &retransmit_slots_sender,
            &mut progress,
            latest_leader_slot,
        );
        let received_slots = receive_slots(&retransmit_slots_receiver);
        assert_eq!(received_slots, vec![4, 5, 6]);

        // expect range of slots skipping a discontinuity in the range
        let latest_leader_slot = 11;
        ReplayStage::maybe_retransmit_unpropagated_slots(
            "test",
            &retransmit_slots_sender,
            &mut progress,
            latest_leader_slot,
        );
        let received_slots = receive_slots(&retransmit_slots_receiver);
        assert_eq!(received_slots, vec![8, 9, 11]);
    }

    fn run_compute_and_select_forks(
        bank_forks: &RwLock<BankForks>,
        progress: &mut ProgressMap,
        tower: &mut Tower,
        heaviest_subtree_fork_choice: &mut HeaviestSubtreeForkChoice,
        latest_validator_votes_for_frozen_banks: &mut LatestValidatorVotesForFrozenBanks,
    ) -> (Option<Slot>, Option<Slot>) {
        let mut frozen_banks: Vec<_> = bank_forks
            .read()
            .unwrap()
            .frozen_banks()
            .values()
            .cloned()
            .collect();
        let ancestors = &bank_forks.read().unwrap().ancestors();
        let descendants = &bank_forks.read().unwrap().descendants();
        ReplayStage::compute_bank_stats(
            &Pubkey::default(),
            &bank_forks.read().unwrap().ancestors(),
            &mut frozen_banks,
            tower,
            progress,
            &VoteTracker::default(),
            &ClusterSlots::default(),
            bank_forks,
            heaviest_subtree_fork_choice,
            latest_validator_votes_for_frozen_banks,
        );
        let (heaviest_bank, heaviest_bank_on_same_fork) = heaviest_subtree_fork_choice
            .select_forks(&frozen_banks, tower, progress, ancestors, bank_forks);
        assert!(heaviest_bank_on_same_fork.is_none());
        let SelectVoteAndResetForkResult {
            vote_bank,
            reset_bank,
            ..
        } = ReplayStage::select_vote_and_reset_forks(
            &heaviest_bank,
            heaviest_bank_on_same_fork.as_ref(),
            ancestors,
            descendants,
            progress,
            tower,
            latest_validator_votes_for_frozen_banks,
            heaviest_subtree_fork_choice,
        );
        (
            vote_bank.map(|(b, _)| b.slot()),
            reset_bank.map(|b| b.slot()),
        )
    }

    type GenerateVotes = Box<dyn Fn(Vec<Pubkey>) -> HashMap<Pubkey, Vec<Slot>>>;

    pub fn setup_forks_from_tree(
        tree: Tree<Slot>,
        num_keys: usize,
        generate_votes: Option<GenerateVotes>,
    ) -> (VoteSimulator, Blockstore) {
        let mut vote_simulator = VoteSimulator::new(num_keys);
        let pubkeys: Vec<Pubkey> = vote_simulator
            .validator_keypairs
            .values()
            .map(|k| k.node_keypair.pubkey())
            .collect();
        let cluster_votes = generate_votes
            .map(|generate_votes| generate_votes(pubkeys))
            .unwrap_or_default();
        vote_simulator.fill_bank_forks(tree.clone(), &cluster_votes, true);
        let ledger_path = get_tmp_ledger_path!();
        let blockstore = Blockstore::open(&ledger_path).unwrap();
        blockstore.add_tree(tree, false, true, 2, Hash::default());
        (vote_simulator, blockstore)
    }

    fn setup_default_forks(
        num_keys: usize,
        generate_votes: Option<GenerateVotes>,
    ) -> (VoteSimulator, Blockstore) {
        /*
            Build fork structure:

                 slot 0
                   |
                 slot 1
                 /    \
            slot 2    |
               |    slot 3
            slot 4    |
                    slot 5
                      |
                    slot 6
        */

        let tree = tr(0) / (tr(1) / (tr(2) / (tr(4))) / (tr(3) / (tr(5) / (tr(6)))));
        setup_forks_from_tree(tree, num_keys, generate_votes)
    }

    fn check_map_eq<K: Eq + std::hash::Hash + std::fmt::Debug, T: PartialEq + std::fmt::Debug>(
        map1: &HashMap<K, T>,
        map2: &HashMap<K, T>,
    ) -> bool {
        map1.len() == map2.len() && map1.iter().all(|(k, v)| map2.get(k).unwrap() == v)
    }

    #[test]
    fn test_check_for_vote_only_mode() {
        let in_vote_only_mode = AtomicBool::new(false);
        let genesis_config = create_genesis_config(10_000).genesis_config;
        let bank0 = Bank::new_for_tests(&genesis_config);
        let bank_forks = RwLock::new(BankForks::new(bank0));
        ReplayStage::check_for_vote_only_mode(1000, 0, &in_vote_only_mode, &bank_forks);
        assert!(in_vote_only_mode.load(Ordering::Relaxed));
        ReplayStage::check_for_vote_only_mode(10, 0, &in_vote_only_mode, &bank_forks);
        assert!(!in_vote_only_mode.load(Ordering::Relaxed));
    }
}<|MERGE_RESOLUTION|>--- conflicted
+++ resolved
@@ -75,13 +75,8 @@
         collections::{HashMap, HashSet},
         result,
         sync::{
-<<<<<<< HEAD
             atomic::{AtomicBool, AtomicU64, Ordering},
-            Arc, Mutex, RwLock,
-=======
-            atomic::{AtomicBool, Ordering},
             Arc, RwLock,
->>>>>>> e2e3c312
         },
         thread::{self, Builder, JoinHandle},
         time::{Duration, Instant},
