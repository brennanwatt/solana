--- conflicted
+++ resolved
@@ -23,11 +23,7 @@
         pubkey::Pubkey,
         timing::timestamp,
     },
-<<<<<<< HEAD
-    solana_streamer::streamer::{self, PacketBatchReceiver, StreamerReceiveStats},
-=======
     solana_streamer::streamer::{self, MyPacketBatchReceiver, StreamerReceiveStats},
->>>>>>> aec3715f
     std::{
         collections::HashSet,
         net::UdpSocket,
@@ -159,15 +155,8 @@
             Arc::new(StreamerReceiveStats::new(
                 "ancestor_hashes_response_receiver",
             )),
-<<<<<<< HEAD
             1,
             false,
-=======
-            streamer::ReceiverOptions {
-                coalesce_ms: 1,
-                use_pinned_memory: false,
-            },
->>>>>>> aec3715f
         );
 
         let ancestor_hashes_request_statuses: Arc<DashMap<Slot, DeadSlotAncestorRequestStatus>> =
@@ -925,15 +914,8 @@
                 Arc::new(StreamerReceiveStats::new(
                     "ancestor_hashes_response_receiver",
                 )),
-<<<<<<< HEAD
                 1,
                 false,
-=======
-                streamer::ReceiverOptions {
-                    coalesce_ms: 1,
-                    use_pinned_memory: false,
-                },
->>>>>>> aec3715f
             );
             let t_listen = ServeRepair::listen(
                 responder_serve_repair,
